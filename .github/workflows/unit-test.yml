name: Unit Tests
on:
  push:
    branches:
      - main
  pull_request:
  merge_group:

jobs:
  node-tests:
    strategy:
      fail-fast: false
      matrix:
        node_version:
          - "18"
          - "20"
          - "22"
    runs-on: ubuntu-latest
    env:
      NPM_CONFIG_UNSAFE_PERM: true
    steps:
      - name: Checkout
        uses: actions/checkout@v4

      - uses: actions/setup-node@v4
        with:
          cache: 'npm'
          cache-dependency-path: |
            package-lock.json
          node-version: ${{ matrix.node_version }}

      - run: npm install -g npm@latest
<<<<<<< HEAD
=======
        if: ${{ matrix.node_version == '18' || matrix.node_version == '20' || matrix.node_version == '22' }}

      # npm@10.0.0 drops support for Node.js v14 and v16
      - run: npm install -g npm@"<10.0.0"
        if: ${{ matrix.node_version == '14' || matrix.node_version == '16' }}
>>>>>>> 08942ba1

      - name: Bootstrap
        run: npm ci

      - name: Build 🔧
        run: npm run compile

      - name: Unit tests
        run: |
          # TODO(legendecas): webpack https://stackoverflow.com/questions/69692842/error-message-error0308010cdigital-envelope-routinesunsupported
<<<<<<< HEAD
          export NODE_OPTIONS=--openssl-legacy-provider
=======
          if [ "${{ matrix.node_version }}" = "18" ] || [ "${{ matrix.node_version }}" == "20" ] || [ "${{ matrix.node_version }}" == "22" ]; then
            export NODE_OPTIONS=--openssl-legacy-provider
          fi
>>>>>>> 08942ba1
          npm run test
      - name: Report Coverage
        run: npm run codecov
        if: ${{ matrix.node_version == '18' }}
  node-windows-tests:
    runs-on: windows-latest
    env:
      NPM_CONFIG_UNSAFE_PERM: true
    steps:
      - name: Checkout
        uses: actions/checkout@v4

      - uses: actions/setup-node@v4
        with:
          cache: 'npm'
          cache-dependency-path: |
            package-lock.json
          node-version: '18'

      - run: npm install -g npm@latest

      - name: Bootstrap
        run: npm ci

      - name: Build 🔧
        run: |
          npm config set script-shell "C:\\Program Files\\git\\bin\\bash.exe"
          npm run compile

      - name: Unit tests
        env:
         NODE_OPTIONS: --openssl-legacy-provider
        run: npm run test
  browser-tests:
    runs-on: ubuntu-latest
    env:
      NPM_CONFIG_UNSAFE_PERM: true
    steps:
      - name: Checkout
        uses: actions/checkout@v4

      - uses: actions/setup-node@v4
        with:
          cache: 'npm'
          cache-dependency-path: |
            package-lock.json
          node-version: 18

      - name: Bootstrap
        run: npm ci

      - name: Build 🔧
        run: npm run compile

      - name: Unit tests
        run: npm run test:browser
      - name: Report Coverage
        run: npm run codecov:browser
  webworker-tests:
    runs-on: ubuntu-latest
    env:
      NPM_CONFIG_UNSAFE_PERM: true
    steps:
      - name: Checkout
        uses: actions/checkout@v4
      - uses: actions/setup-node@v4
        with:
          cache: 'npm'
          cache-dependency-path: |
            package-lock.json
          node-version: 18

      - name: Bootstrap
        run: npm ci

      - name: Build 🔧
        run: npm run compile

      - name: Unit tests
        run: npm run test:webworker
      - name: Report Coverage
        run: npm run codecov:webworker
  api-eol-node-test:
    strategy:
      fail-fast: false
      matrix:
        node_version:
          - "8"
          - "10"
          - "12"
          - "14"
          - "16"
    runs-on: ubuntu-latest
    steps:
      - name: Checkout
        uses: actions/checkout@v4

      - uses: actions/setup-node@v4
        with:
          cache: 'npm'
          cache-dependency-path: |
            package-lock.json
          node-version: ${{ matrix.node_version }}

      - name: Build
        working-directory: ./api
        run: |
          npm install --ignore-scripts
          npm install @types/mocha@^7 mocha@^7 ts-loader@^8
          node ../scripts/version-update.js
          npx tsc --build tsconfig.json tsconfig.esm.json

      - name: Test
        working-directory: ./api
        # running test:eol as node 8 is not supported anymore by the version of nyc we use, as we don't report coverage
        # for this step we leave it out.
        # Details: nyc requires istanbul-lib-report, which silently dropped support for Node.js v8 when going from
        # 3.0.0 to 3.0.1 by requiring make-dir@^4.0.0 to fix https://github.com/advisories/GHSA-c2qf-rxjj-qqgw.
        # make-dir does not support Node.js v8 anymore.
        run: npm run test:eol<|MERGE_RESOLUTION|>--- conflicted
+++ resolved
@@ -30,14 +30,6 @@
           node-version: ${{ matrix.node_version }}
 
       - run: npm install -g npm@latest
-<<<<<<< HEAD
-=======
-        if: ${{ matrix.node_version == '18' || matrix.node_version == '20' || matrix.node_version == '22' }}
-
-      # npm@10.0.0 drops support for Node.js v14 and v16
-      - run: npm install -g npm@"<10.0.0"
-        if: ${{ matrix.node_version == '14' || matrix.node_version == '16' }}
->>>>>>> 08942ba1
 
       - name: Bootstrap
         run: npm ci
@@ -48,13 +40,7 @@
       - name: Unit tests
         run: |
           # TODO(legendecas): webpack https://stackoverflow.com/questions/69692842/error-message-error0308010cdigital-envelope-routinesunsupported
-<<<<<<< HEAD
           export NODE_OPTIONS=--openssl-legacy-provider
-=======
-          if [ "${{ matrix.node_version }}" = "18" ] || [ "${{ matrix.node_version }}" == "20" ] || [ "${{ matrix.node_version }}" == "22" ]; then
-            export NODE_OPTIONS=--openssl-legacy-provider
-          fi
->>>>>>> 08942ba1
           npm run test
       - name: Report Coverage
         run: npm run codecov
@@ -145,8 +131,6 @@
           - "8"
           - "10"
           - "12"
-          - "14"
-          - "16"
     runs-on: ubuntu-latest
     steps:
       - name: Checkout
