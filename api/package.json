--- conflicted
+++ resolved
@@ -66,17 +66,10 @@
     "access": "public"
   },
   "devDependencies": {
-<<<<<<< HEAD
-    "@types/mocha": "10.0.3",
-    "@types/node": "18.6.5",
-    "@types/sinon": "10.0.20",
-    "@types/webpack": "4.41.35",
-=======
     "@types/mocha": "10.0.4",
     "@types/node": "18.6.5",
     "@types/sinon": "10.0.20",
     "@types/webpack": "4.41.36",
->>>>>>> 51be418b
     "@types/webpack-env": "1.16.3",
     "babel-plugin-istanbul": "6.1.1",
     "codecov": "3.8.3",
