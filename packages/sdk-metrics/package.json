--- conflicted
+++ resolved
@@ -55,10 +55,6 @@
   },
   "devDependencies": {
     "@babel/core": "7.23.6",
-<<<<<<< HEAD
-=======
-    "@babel/preset-env": "7.22.20",
->>>>>>> f86251d4
     "@opentelemetry/api": ">=1.3.0 <1.8.0",
     "@types/lodash.merge": "4.6.9",
     "@types/mocha": "10.0.6",
