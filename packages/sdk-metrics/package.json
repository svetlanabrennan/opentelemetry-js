{
  "name": "@opentelemetry/sdk-metrics",
  "version": "1.25.1",
  "description": "OpenTelemetry metrics SDK",
  "main": "build/src/index.js",
  "module": "build/esm/index.js",
  "esnext": "build/esnext/index.js",
  "types": "build/src/index.d.ts",
  "repository": "open-telemetry/opentelemetry-js",
  "scripts": {
    "prepublishOnly": "npm run compile",
    "compile": "tsc --build tsconfig.json tsconfig.esm.json tsconfig.esnext.json",
    "clean": "tsc --build --clean tsconfig.json tsconfig.esm.json tsconfig.esnext.json",
    "test": "nyc mocha 'test/**/*.test.ts'",
    "test:browser": "karma start --single-run",
    "tdd": "npm run test -- --watch-extensions ts --watch",
    "tdd:browser": "karma start",
    "codecov": "nyc report --reporter=json && codecov -f coverage/*.json -p ../../",
    "lint": "eslint . --ext .ts",
    "lint:fix": "eslint . --ext .ts --fix",
    "version": "node ../../scripts/version-update.js",
    "watch": "tsc --build --watch tsconfig.json tsconfig.esm.json tsconfig.esnext.json",
    "precompile": "cross-var lerna run version --scope $npm_package_name --include-dependencies",
    "prewatch": "node ../../scripts/version-update.js",
    "peer-api-check": "node ../../scripts/peer-api-check.js",
    "align-api-deps": "node ../../scripts/align-api-deps.js"
  },
  "keywords": [
    "opentelemetry",
    "nodejs",
    "metrics",
    "stats",
    "profiling"
  ],
  "author": "OpenTelemetry Authors",
  "license": "Apache-2.0",
  "engines": {
    "node": ">=18"
  },
  "files": [
    "build/esm/**/*.js",
    "build/esm/**/*.js.map",
    "build/esm/**/*.d.ts",
    "build/esnext/**/*.js",
    "build/esnext/**/*.js.map",
    "build/esnext/**/*.d.ts",
    "build/src/**/*.js",
    "build/src/**/*.js.map",
    "build/src/**/*.d.ts",
    "doc",
    "LICENSE",
    "README.md"
  ],
  "publishConfig": {
    "access": "public"
  },
  "devDependencies": {
<<<<<<< HEAD
    "@babel/core": "7.23.6",
    "@opentelemetry/api": ">=1.3.0 <1.9.0",
=======
    "@babel/core": "7.24.9",
    "@babel/preset-env": "7.24.7",
    "@opentelemetry/api": ">=1.3.0 <1.10.0",
>>>>>>> 08942ba1
    "@types/lodash.merge": "4.6.9",
    "@types/mocha": "10.0.7",
    "@types/node": "18.6.5",
    "@types/sinon": "17.0.3",
    "babel-plugin-istanbul": "7.0.0",
    "codecov": "3.8.3",
    "cross-var": "1.1.0",
    "karma": "6.4.4",
    "karma-chrome-launcher": "3.1.0",
    "karma-coverage": "2.2.1",
    "karma-mocha": "2.0.1",
    "karma-spec-reporter": "0.0.36",
    "karma-webpack": "5.0.1",
    "lerna": "6.6.2",
    "mocha": "10.2.0",
    "nyc": "15.1.0",
    "sinon": "15.1.2",
    "ts-loader": "9.5.1",
    "typescript": "4.4.4",
    "webpack": "5.89.0",
    "webpack-cli": "5.1.4",
    "webpack-merge": "5.10.0"
  },
  "peerDependencies": {
    "@opentelemetry/api": ">=1.3.0 <1.10.0"
  },
  "dependencies": {
    "@opentelemetry/core": "1.25.1",
    "@opentelemetry/resources": "1.25.1",
    "lodash.merge": "^4.6.2"
  },
  "homepage": "https://github.com/open-telemetry/opentelemetry-js/tree/main/packages/sdk-metrics",
  "sideEffects": false
}<|MERGE_RESOLUTION|>--- conflicted
+++ resolved
@@ -55,14 +55,9 @@
     "access": "public"
   },
   "devDependencies": {
-<<<<<<< HEAD
-    "@babel/core": "7.23.6",
-    "@opentelemetry/api": ">=1.3.0 <1.9.0",
-=======
     "@babel/core": "7.24.9",
     "@babel/preset-env": "7.24.7",
     "@opentelemetry/api": ">=1.3.0 <1.10.0",
->>>>>>> 08942ba1
     "@types/lodash.merge": "4.6.9",
     "@types/mocha": "10.0.7",
     "@types/node": "18.6.5",
