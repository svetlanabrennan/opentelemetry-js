--- conflicted
+++ resolved
@@ -55,12 +55,7 @@
   },
   "devDependencies": {
     "@babel/core": "7.23.6",
-<<<<<<< HEAD
-    "@opentelemetry/api": ">=1.3.0 <1.8.0",
-=======
-    "@babel/preset-env": "7.22.20",
     "@opentelemetry/api": ">=1.3.0 <1.9.0",
->>>>>>> 63d74cdc
     "@types/lodash.merge": "4.6.9",
     "@types/mocha": "10.0.6",
     "@types/node": "18.6.5",
