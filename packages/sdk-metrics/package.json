{
  "name": "@opentelemetry/sdk-metrics",
  "version": "1.18.1",
  "description": "OpenTelemetry metrics SDK",
  "main": "build/src/index.js",
  "module": "build/esm/index.js",
  "esnext": "build/esnext/index.js",
  "types": "build/src/index.d.ts",
  "repository": "open-telemetry/opentelemetry-js",
  "scripts": {
    "prepublishOnly": "npm run compile",
    "compile": "tsc --build tsconfig.json tsconfig.esm.json tsconfig.esnext.json",
    "clean": "tsc --build --clean tsconfig.json tsconfig.esm.json tsconfig.esnext.json",
    "test": "nyc ts-mocha -p tsconfig.json 'test/**/*.test.ts'",
    "test:browser": "karma start --single-run",
    "tdd": "npm run test -- --watch-extensions ts --watch",
    "tdd:browser": "karma start",
    "codecov": "nyc report --reporter=json && codecov -f coverage/*.json -p ../../",
    "lint": "eslint . --ext .ts",
    "lint:fix": "eslint . --ext .ts --fix",
    "version": "node ../../scripts/version-update.js",
    "watch": "tsc --build --watch tsconfig.json tsconfig.esm.json tsconfig.esnext.json",
    "precompile": "cross-var lerna run version --scope $npm_package_name --include-dependencies",
    "prewatch": "node ../../scripts/version-update.js",
    "peer-api-check": "node ../../scripts/peer-api-check.js"
  },
  "keywords": [
    "opentelemetry",
    "nodejs",
    "metrics",
    "stats",
    "profiling"
  ],
  "author": "OpenTelemetry Authors",
  "license": "Apache-2.0",
  "engines": {
    "node": ">=14"
  },
  "files": [
    "build/esm/**/*.js",
    "build/esm/**/*.js.map",
    "build/esm/**/*.d.ts",
    "build/esnext/**/*.js",
    "build/esnext/**/*.js.map",
    "build/esnext/**/*.d.ts",
    "build/src/**/*.js",
    "build/src/**/*.js.map",
    "build/src/**/*.d.ts",
    "doc",
    "LICENSE",
    "README.md"
  ],
  "publishConfig": {
    "access": "public"
  },
  "devDependencies": {
<<<<<<< HEAD
    "@babel/core": "7.22.20",
    "@opentelemetry/api": ">=1.3.0 <1.8.0",
    "@types/lodash.merge": "4.6.8",
    "@types/mocha": "10.0.3",
=======
    "@babel/core": "7.23.3",
    "@opentelemetry/api": ">=1.3.0 <1.8.0",
    "@types/lodash.merge": "4.6.9",
    "@types/mocha": "10.0.4",
>>>>>>> 51be418b
    "@types/node": "18.6.5",
    "@types/sinon": "10.0.20",
    "babel-plugin-istanbul": "6.1.1",
    "codecov": "3.8.3",
    "cross-var": "1.1.0",
    "karma": "6.4.2",
    "karma-chrome-launcher": "3.1.0",
    "karma-coverage": "2.2.1",
    "karma-mocha": "2.0.1",
    "karma-spec-reporter": "0.0.36",
    "karma-webpack": "4.0.2",
    "lerna": "6.6.2",
    "mocha": "10.2.0",
    "nyc": "15.1.0",
    "sinon": "15.1.2",
    "ts-loader": "8.4.0",
    "ts-mocha": "10.0.0",
    "typescript": "4.4.4",
    "webpack": "4.46.0",
    "webpack-cli": "4.10.0",
    "webpack-merge": "5.9.0"
  },
  "peerDependencies": {
    "@opentelemetry/api": ">=1.3.0 <1.8.0"
  },
  "dependencies": {
    "@opentelemetry/core": "1.18.1",
    "@opentelemetry/resources": "1.18.1",
    "lodash.merge": "^4.6.2"
  },
  "homepage": "https://github.com/open-telemetry/opentelemetry-js/tree/main/packages/sdk-metrics",
  "sideEffects": false
}<|MERGE_RESOLUTION|>--- conflicted
+++ resolved
@@ -54,17 +54,10 @@
     "access": "public"
   },
   "devDependencies": {
-<<<<<<< HEAD
-    "@babel/core": "7.22.20",
-    "@opentelemetry/api": ">=1.3.0 <1.8.0",
-    "@types/lodash.merge": "4.6.8",
-    "@types/mocha": "10.0.3",
-=======
     "@babel/core": "7.23.3",
     "@opentelemetry/api": ">=1.3.0 <1.8.0",
     "@types/lodash.merge": "4.6.9",
     "@types/mocha": "10.0.4",
->>>>>>> 51be418b
     "@types/node": "18.6.5",
     "@types/sinon": "10.0.20",
     "babel-plugin-istanbul": "6.1.1",
