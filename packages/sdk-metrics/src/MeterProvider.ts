--- conflicted
+++ resolved
@@ -106,29 +106,7 @@
   }
 
   /**
-<<<<<<< HEAD
-   * Flush all buffered data and shut down the MeterProvider and all registered
-=======
-   * Register a {@link MetricReader} to the meter provider. After the
-   * registration, the MetricReader can start metrics collection.
-   *
-   * <p> NOTE: {@link MetricReader} instances MUST be added before creating any instruments.
-   * A {@link MetricReader} instance registered later may receive no or incomplete metric data.
-   *
-   * @param metricReader the metric reader to be registered.
-   *
-   * @deprecated This method will be removed in SDK 2.0. Please use
-   * {@link MeterProviderOptions.readers} via the {@link MeterProvider} constructor instead
-   */
-  addMetricReader(metricReader: MetricReader) {
-    const collector = new MetricCollector(this._sharedState, metricReader);
-    metricReader.setMetricProducer(collector);
-    this._sharedState.metricCollectors.push(collector);
-  }
-
-  /**
    * Shut down the MeterProvider and all registered
->>>>>>> 84cce753
    * MetricReaders.
    *
    * Returns a promise which is resolved when all flushes are complete.
