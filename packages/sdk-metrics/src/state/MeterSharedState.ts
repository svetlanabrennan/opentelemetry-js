--- conflicted
+++ resolved
@@ -174,14 +174,9 @@
           const storage = new MetricStorageType(
             descriptor,
             aggregator,
-<<<<<<< HEAD
             createNoopAttributesProcessor(),
-            [collector]
-=======
-            AttributesProcessor.Noop(),
             [collector],
             cardinalityLimit
->>>>>>> 569346ba
           ) as R;
           this.metricStorageRegistry.registerForCollector(collector, storage);
           return storage;
@@ -203,13 +198,8 @@
   new (
     instrumentDescriptor: InstrumentDescriptor,
     aggregator: Aggregator<Maybe<Accumulation>>,
-<<<<<<< HEAD
     attributesProcessor: IAttributesProcessor,
-    collectors: MetricCollectorHandle[]
-=======
-    attributesProcessor: AttributesProcessor,
     collectors: MetricCollectorHandle[],
     aggregationCardinalityLimit?: number
->>>>>>> 569346ba
   ): MetricStorage;
 }