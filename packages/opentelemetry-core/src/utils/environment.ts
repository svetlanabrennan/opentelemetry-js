/*
 * Copyright The OpenTelemetry Authors
 *
 * Licensed under the Apache License, Version 2.0 (the "License");
 * you may not use this file except in compliance with the License.
 * You may obtain a copy of the License at
 *
 *      https://www.apache.org/licenses/LICENSE-2.0
 *
 * Unless required by applicable law or agreed to in writing, software
 * distributed under the License is distributed on an "AS IS" BASIS,
 * WITHOUT WARRANTIES OR CONDITIONS OF ANY KIND, either express or implied.
 * See the License for the specific language governing permissions and
 * limitations under the License.
 */

import { DiagLogLevel } from '@opentelemetry/api';
import { TracesSamplerValues } from './sampling';

const DEFAULT_LIST_SEPARATOR = ',';

/**
 * Environment interface to define all names
 */

const ENVIRONMENT_NUMBERS_KEYS = [
  'OTEL_BSP_EXPORT_TIMEOUT',
  'OTEL_BSP_MAX_EXPORT_BATCH_SIZE',
  'OTEL_BSP_MAX_QUEUE_SIZE',
  'OTEL_BSP_SCHEDULE_DELAY',
  'OTEL_ATTRIBUTE_VALUE_LENGTH_LIMIT',
  'OTEL_ATTRIBUTE_COUNT_LIMIT',
  'OTEL_SPAN_ATTRIBUTE_VALUE_LENGTH_LIMIT',
  'OTEL_SPAN_ATTRIBUTE_COUNT_LIMIT',
  'OTEL_SPAN_EVENT_COUNT_LIMIT',
  'OTEL_SPAN_LINK_COUNT_LIMIT',
<<<<<<< HEAD
  'OTEL_EXPORTER_OTLP_TIMEOUT',
  'OTEL_EXPORTER_OTLP_TRACES_TIMEOUT'
=======
  'OTEL_EXPORTER_JAEGER_AGENT_PORT',
>>>>>>> ed043be4
] as const;

type ENVIRONMENT_NUMBERS = {
  [K in typeof ENVIRONMENT_NUMBERS_KEYS[number]]?: number;
};

function isEnvVarANumber(key: unknown): key is keyof ENVIRONMENT_NUMBERS {
  return (
    ENVIRONMENT_NUMBERS_KEYS.indexOf(key as keyof ENVIRONMENT_NUMBERS) > -1
  );
}

const ENVIRONMENT_LISTS_KEYS = [
  'OTEL_NO_PATCH_MODULES',
  'OTEL_PROPAGATORS',
] as const;

type ENVIRONMENT_LISTS = {
  [K in typeof ENVIRONMENT_LISTS_KEYS[number]]?: string[];
};

function isEnvVarAList(key: unknown): key is keyof ENVIRONMENT_LISTS {
  return ENVIRONMENT_LISTS_KEYS.indexOf(key as keyof ENVIRONMENT_LISTS) > -1;
}

export type ENVIRONMENT = {
  CONTAINER_NAME?: string;
  ECS_CONTAINER_METADATA_URI_V4?: string;
  ECS_CONTAINER_METADATA_URI?: string;
  HOSTNAME?: string;
  KUBERNETES_SERVICE_HOST?: string;
  NAMESPACE?: string;
  OTEL_EXPORTER_JAEGER_AGENT_HOST?: string;
  OTEL_EXPORTER_JAEGER_ENDPOINT?: string;
  OTEL_EXPORTER_JAEGER_PASSWORD?: string;
  OTEL_EXPORTER_JAEGER_USER?: string;
  OTEL_EXPORTER_OTLP_ENDPOINT?: string;
  OTEL_EXPORTER_OTLP_TRACES_ENDPOINT?: string;
  OTEL_EXPORTER_OTLP_METRICS_ENDPOINT?: string;
  OTEL_EXPORTER_OTLP_HEADERS?: string;
  OTEL_EXPORTER_OTLP_TRACES_HEADERS?: string;
  OTEL_EXPORTER_OTLP_METRICS_HEADERS?: string;
  OTEL_EXPORTER_ZIPKIN_ENDPOINT?: string;
  OTEL_LOG_LEVEL?: DiagLogLevel;
  OTEL_RESOURCE_ATTRIBUTES?: string;
  OTEL_SERVICE_NAME?: string;
  OTEL_TRACES_EXPORTER?: string;
  OTEL_TRACES_SAMPLER_ARG?: string;
  OTEL_TRACES_SAMPLER?: string;
} & ENVIRONMENT_NUMBERS &
  ENVIRONMENT_LISTS;

export type RAW_ENVIRONMENT = {
  [key: string]: string | number | undefined | string[];
};

export const DEFAULT_ATTRIBUTE_VALUE_LENGTH_LIMIT = Infinity;

export const DEFAULT_ATTRIBUTE_COUNT_LIMIT = 128;

/**
 * Default environment variables
 */
export const DEFAULT_ENVIRONMENT: Required<ENVIRONMENT> = {
  CONTAINER_NAME: '',
  ECS_CONTAINER_METADATA_URI_V4: '',
  ECS_CONTAINER_METADATA_URI: '',
  HOSTNAME: '',
  KUBERNETES_SERVICE_HOST: '',
  NAMESPACE: '',
  OTEL_BSP_EXPORT_TIMEOUT: 30000,
  OTEL_BSP_MAX_EXPORT_BATCH_SIZE: 512,
  OTEL_BSP_MAX_QUEUE_SIZE: 2048,
  OTEL_BSP_SCHEDULE_DELAY: 5000,
  OTEL_EXPORTER_JAEGER_AGENT_HOST: '',
  OTEL_EXPORTER_JAEGER_AGENT_PORT: 6832,
  OTEL_EXPORTER_JAEGER_ENDPOINT: '',
  OTEL_EXPORTER_JAEGER_PASSWORD: '',
  OTEL_EXPORTER_JAEGER_USER: '',
  OTEL_EXPORTER_OTLP_ENDPOINT: '',
  OTEL_EXPORTER_OTLP_TRACES_ENDPOINT: '',
  OTEL_EXPORTER_OTLP_METRICS_ENDPOINT: '',
  OTEL_EXPORTER_OTLP_HEADERS: '',
  OTEL_EXPORTER_OTLP_TRACES_HEADERS: '',
  OTEL_EXPORTER_OTLP_METRICS_HEADERS: '',
  OTEL_EXPORTER_OTLP_TIMEOUT: 10000,
  OTEL_EXPORTER_OTLP_TRACES_TIMEOUT: 10000,
  OTEL_EXPORTER_ZIPKIN_ENDPOINT: 'http://localhost:9411/api/v2/spans',
  OTEL_LOG_LEVEL: DiagLogLevel.INFO,
  OTEL_NO_PATCH_MODULES: [],
  OTEL_PROPAGATORS: ['tracecontext', 'baggage'],
  OTEL_RESOURCE_ATTRIBUTES: '',
  OTEL_SERVICE_NAME: '',
  OTEL_ATTRIBUTE_VALUE_LENGTH_LIMIT: DEFAULT_ATTRIBUTE_VALUE_LENGTH_LIMIT,
  OTEL_ATTRIBUTE_COUNT_LIMIT: DEFAULT_ATTRIBUTE_COUNT_LIMIT,
  OTEL_SPAN_ATTRIBUTE_VALUE_LENGTH_LIMIT: DEFAULT_ATTRIBUTE_VALUE_LENGTH_LIMIT ,
  OTEL_SPAN_ATTRIBUTE_COUNT_LIMIT: DEFAULT_ATTRIBUTE_COUNT_LIMIT,
  OTEL_SPAN_EVENT_COUNT_LIMIT: 128,
  OTEL_SPAN_LINK_COUNT_LIMIT: 128,
  OTEL_TRACES_EXPORTER: 'none',
  OTEL_TRACES_SAMPLER: TracesSamplerValues.ParentBasedAlwaysOn,
  OTEL_TRACES_SAMPLER_ARG: '',
};

/**
 * Parses a variable as number with number validation
 * @param name
 * @param environment
 * @param values
 * @param min
 * @param max
 */
function parseNumber(
  name: keyof ENVIRONMENT_NUMBERS,
  environment: ENVIRONMENT,
  values: RAW_ENVIRONMENT,
  min = -Infinity,
  max = Infinity
) {
  if (typeof values[name] !== 'undefined') {
    const value = Number(values[name] as string);
    if (!isNaN(value)) {
      if (value < min) {
        environment[name] = min;
      } else if (value > max) {
        environment[name] = max;
      } else {
        environment[name] = value;
      }
    }
  }
}

/**
 * Parses list-like strings from input into output.
 * @param name
 * @param environment
 * @param values
 * @param separator
 */
function parseStringList(
  name: keyof ENVIRONMENT_LISTS,
  output: ENVIRONMENT,
  input: RAW_ENVIRONMENT,
  separator = DEFAULT_LIST_SEPARATOR
) {
  const givenValue = input[name];
  if (typeof givenValue === 'string') {
    output[name] = givenValue.split(separator).map(v => v.trim());
  }
}

// The support string -> DiagLogLevel mappings
const logLevelMap: { [key: string]: DiagLogLevel } = {
  ALL: DiagLogLevel.ALL,
  VERBOSE: DiagLogLevel.VERBOSE,
  DEBUG: DiagLogLevel.DEBUG,
  INFO: DiagLogLevel.INFO,
  WARN: DiagLogLevel.WARN,
  ERROR: DiagLogLevel.ERROR,
  NONE: DiagLogLevel.NONE,
};

/**
 * Environmentally sets log level if valid log level string is provided
 * @param key
 * @param environment
 * @param values
 */
function setLogLevelFromEnv(
  key: keyof ENVIRONMENT,
  environment: RAW_ENVIRONMENT | ENVIRONMENT,
  values: RAW_ENVIRONMENT
) {
  const value = values[key];
  if (typeof value === 'string') {
    const theLevel = logLevelMap[value.toUpperCase()];
    if (theLevel != null) {
      environment[key] = theLevel;
    }
  }
}

/**
 * Parses environment values
 * @param values
 */
export function parseEnvironment(values: RAW_ENVIRONMENT): ENVIRONMENT {
  const environment: ENVIRONMENT = {};

  for (const env in DEFAULT_ENVIRONMENT) {
    const key = env as keyof ENVIRONMENT;

    switch (key) {
      case 'OTEL_LOG_LEVEL':
        setLogLevelFromEnv(key, environment, values);
        break;

      default:
        if (isEnvVarANumber(key)) {
          parseNumber(key, environment, values);
        } else if (isEnvVarAList(key)) {
          parseStringList(key, environment, values);
        } else {
          const value = values[key];
          if (typeof value !== 'undefined' && value !== null) {
            environment[key] = String(value);
          }
        }
    }
  }

  return environment;
}<|MERGE_RESOLUTION|>--- conflicted
+++ resolved
@@ -34,12 +34,9 @@
   'OTEL_SPAN_ATTRIBUTE_COUNT_LIMIT',
   'OTEL_SPAN_EVENT_COUNT_LIMIT',
   'OTEL_SPAN_LINK_COUNT_LIMIT',
-<<<<<<< HEAD
   'OTEL_EXPORTER_OTLP_TIMEOUT',
-  'OTEL_EXPORTER_OTLP_TRACES_TIMEOUT'
-=======
+  'OTEL_EXPORTER_OTLP_TRACES_TIMEOUT',
   'OTEL_EXPORTER_JAEGER_AGENT_PORT',
->>>>>>> ed043be4
 ] as const;
 
 type ENVIRONMENT_NUMBERS = {
