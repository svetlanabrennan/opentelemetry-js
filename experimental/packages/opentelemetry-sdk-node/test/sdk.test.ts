/*
 * Copyright The OpenTelemetry Authors
 *
 * Licensed under the Apache License, Version 2.0 (the "License");
 * you may not use this file except in compliance with the License.
 * You may obtain a copy of the License at
 *
 *      https://www.apache.org/licenses/LICENSE-2.0
 *
 * Unless required by applicable law or agreed to in writing, software
 * distributed under the License is distributed on an "AS IS" BASIS,
 * WITHOUT WARRANTIES OR CONDITIONS OF ANY KIND, either express or implied.
 * See the License for the specific language governing permissions and
 * limitations under the License.
 */

import {
  context,
  propagation,
  ProxyTracerProvider,
  trace,
  diag,
  DiagLogLevel,
} from '@opentelemetry/api';
import { metrics, NoopMeterProvider } from '@opentelemetry/api-metrics';
import {
  AsyncHooksContextManager,
  AsyncLocalStorageContextManager,
} from '@opentelemetry/context-async-hooks';
import { CompositePropagator } from '@opentelemetry/core';
import { ConsoleMetricExporter, MeterProvider, PeriodicExportingMetricReader } from '@opentelemetry/sdk-metrics-base';
import { NodeTracerProvider } from '@opentelemetry/sdk-trace-node';
import {
  assertServiceResource,
} from './util/resource-assertions';
import {
  BatchSpanProcessor,
  ConsoleSpanExporter,
  SimpleSpanProcessor,
} from '@opentelemetry/sdk-trace-base';
import { OTLPTraceExporter as OTLPProtoTraceExporter } from '@opentelemetry/exporter-trace-otlp-proto';
import { OTLPTraceExporter as OTLPHttpTraceExporter} from '@opentelemetry/exporter-trace-otlp-http';
import { OTLPTraceExporter as OTLPGrpcTraceExporter} from '@opentelemetry/exporter-trace-otlp-grpc';
import * as assert from 'assert';
import * as semver from 'semver';
import * as Sinon from 'sinon';
import { NodeSDK } from '../src';
<<<<<<< HEAD
import { env } from 'process';
import { stringify } from 'querystring';
=======
import { envDetector, processDetector } from '@opentelemetry/resources';
>>>>>>> 6eca6d4e


const DefaultContextManager = semver.gte(process.version, '14.8.0')
  ? AsyncLocalStorageContextManager
  : AsyncHooksContextManager;

describe('Node SDK', () => {
  let ctxManager: any;
  let propagator: any;
  let delegate: any;

  beforeEach(() => {
    context.disable();
    trace.disable();
    propagation.disable();
    metrics.disable();

    ctxManager = context['_getContextManager']();
    propagator = propagation['_getGlobalPropagator']();
    delegate = (trace.getTracerProvider() as ProxyTracerProvider).getDelegate();
  });

  describe.skip('Basic Registration', () => {
    it('should not register any unconfigured SDK components', async () => {
      const sdk = new NodeSDK({
        autoDetectResources: false,
      });

      await sdk.start();

      assert.strictEqual(context['_getContextManager'](), ctxManager, 'context manager should not change');
      assert.strictEqual(propagation['_getGlobalPropagator'](), propagator, 'propagator should not change');
      assert.strictEqual((trace.getTracerProvider() as ProxyTracerProvider).getDelegate(), delegate, 'tracer provider should not have changed');

      assert.ok(metrics.getMeterProvider() instanceof NoopMeterProvider);
    });

    it('should register a tracer provider if an exporter is provided', async () => {
      const sdk = new NodeSDK({
        traceExporter: new ConsoleSpanExporter(),
        autoDetectResources: false,
      });

      await sdk.start();

      assert.ok(metrics.getMeterProvider() instanceof NoopMeterProvider);

      assert.ok(
        context['_getContextManager']().constructor.name === DefaultContextManager.name
      );
      assert.ok(
        propagation['_getGlobalPropagator']() instanceof CompositePropagator
      );
      const apiTracerProvider = trace.getTracerProvider() as ProxyTracerProvider;
      assert.ok(apiTracerProvider.getDelegate() instanceof NodeTracerProvider);
    });

    it('should register a tracer provider if a span processor is provided', async () => {
      const exporter = new ConsoleSpanExporter();
      const spanProcessor = new SimpleSpanProcessor(exporter);

      const sdk = new NodeSDK({
        spanProcessor,
        autoDetectResources: false,
      });

      await sdk.start();

      assert.ok(metrics.getMeterProvider() instanceof NoopMeterProvider);

      assert.ok(
        context['_getContextManager']().constructor.name === DefaultContextManager.name
      );
      assert.ok(
        propagation['_getGlobalPropagator']() instanceof CompositePropagator
      );
      const apiTracerProvider = trace.getTracerProvider() as ProxyTracerProvider;
      assert.ok(apiTracerProvider.getDelegate() instanceof NodeTracerProvider);
    });

    it('should register a meter provider if a reader is provided', async () => {
      const exporter = new ConsoleMetricExporter();
      const metricReader = new PeriodicExportingMetricReader({
        exporter: exporter,
        exportIntervalMillis: 100,
        exportTimeoutMillis: 100
      });

      const sdk = new NodeSDK({
        metricReader: metricReader,
        autoDetectResources: false,
      });

      await sdk.start();

      assert.strictEqual(context['_getContextManager'](), ctxManager, 'context manager should not change');
      assert.strictEqual(propagation['_getGlobalPropagator'](), propagator, 'propagator should not change');
      assert.strictEqual((trace.getTracerProvider() as ProxyTracerProvider).getDelegate(), delegate, 'tracer provider should not have changed');

      assert.ok(metrics.getMeterProvider() instanceof MeterProvider);

      await sdk.shutdown();
    });
  });

  describe.skip('detectResources', async () => {
    beforeEach(() => {
      process.env.OTEL_RESOURCE_ATTRIBUTES =
        'service.instance.id=627cc493,service.name=my-service,service.namespace=default,service.version=0.0.1';
    });

    afterEach(() => {
      delete process.env.OTEL_RESOURCE_ATTRIBUTES;
    });

    describe('with a buggy detector', () => {
      it('returns a merged resource', async () => {
        const sdk = new NodeSDK({
          autoDetectResources: true,
        });
        await sdk.detectResources({
          detectors: [ processDetector, {
            detect() {
              throw new Error('Buggy detector');
            }
          },
          envDetector ]
        });
        const resource = sdk['_resource'];

        assertServiceResource(resource, {
          instanceId: '627cc493',
          name: 'my-service',
          namespace: 'default',
          version: '0.0.1',
        });
      });
    });

    describe('with a debug logger', () => {
      // Local functions to test if a mocked method is ever called with a specific argument or regex matching for an argument.
      // Needed because of race condition with parallel detectors.
      const callArgsContains = (
        mockedFunction: sinon.SinonSpy,
        arg: any
      ): boolean => {
        return mockedFunction.getCalls().some(call => {
          return call.args.some(callarg => arg === callarg);
        });
      };
      const callArgsMatches = (
        mockedFunction: sinon.SinonSpy,
        regex: RegExp
      ): boolean => {
        return mockedFunction.getCalls().some(call => {
          return call.args.some(callArgs => regex.test(callArgs.toString()));
        });
      };

      it('prints detected resources and debug messages to the logger', async () => {
        const sdk = new NodeSDK({
          autoDetectResources: true,
        });

        // This test depends on the env detector to be functioning as intended
        const mockedLoggerMethod = Sinon.fake();
        const mockedVerboseLoggerMethod = Sinon.fake();
        diag.setLogger(
          {
            debug: mockedLoggerMethod,
            verbose: mockedVerboseLoggerMethod,
          } as any,
          DiagLogLevel.VERBOSE
        );

        await sdk.detectResources();

        // Test that the Env Detector successfully found its resource and populated it with the right values.
        assert.ok(
          callArgsContains(mockedLoggerMethod, 'EnvDetector found resource.')
        );
        // Regex formatting accounts for whitespace variations in util.inspect output over different node versions
        assert.ok(
          callArgsMatches(
            mockedVerboseLoggerMethod,
            /{\s+'service\.instance\.id':\s+'627cc493',\s+'service\.name':\s+'my-service',\s+'service\.namespace':\s+'default',\s+'service\.version':\s+'0\.0\.1'\s+}\s*/
          )
        );
      });

      describe('with a faulty environment variable', () => {
        beforeEach(() => {
          process.env.OTEL_RESOURCE_ATTRIBUTES = 'bad=~attribute';
        });

        it('prints correct error messages when EnvDetector has an invalid variable', async () => {
          const sdk = new NodeSDK({
            autoDetectResources: true,
          });
          const mockedLoggerMethod = Sinon.fake();
          diag.setLogger(
            {
              debug: mockedLoggerMethod,
            } as any,
            DiagLogLevel.DEBUG
          );

          await sdk.detectResources();

          assert.ok(
            callArgsContains(
              mockedLoggerMethod,
              'EnvDetector failed: Attribute value should be a ASCII string with a length not exceed 255 characters.'
            )
          );
        });
      });
    });
  });
<<<<<<< HEAD
});

describe('setup otlp exporter from env', () => {
  let spyExporterList: Sinon.SinonSpy;
  let spyConfigureExporter: Sinon.SinonSpy;
  let spyConfigureSpanProcessors: Sinon.SinonSpy;
  let spyGetOtlpProtocol: Sinon.SinonSpy;
  let stubLoggerError: Sinon.SinonStub;
  beforeEach(() => {
    spyExporterList = Sinon.spy(NodeSDK.prototype, 'retrieveListOfTraceExporters');
    spyConfigureExporter = Sinon.spy(NodeSDK.prototype, 'configureExporter');
    spyConfigureSpanProcessors = Sinon.spy(NodeSDK.prototype, 'configureSpanProcessors');
    spyGetOtlpProtocol = Sinon.spy(NodeSDK.prototype, 'getOtlpProtocol');
    stubLoggerError = Sinon.stub(diag, 'warn');
  });
  afterEach(() => {
    spyExporterList.restore();
    spyConfigureExporter.restore();
    spyConfigureSpanProcessors.restore();
    spyGetOtlpProtocol.restore();
    stubLoggerError.restore();
  });
  it('use default exporter when no exporters listed', () => {
    new NodeSDK();

    assert(spyExporterList.returned(['otlp']));
    assert(spyConfigureExporter.calledWith('otlp'));
    assert(spyConfigureSpanProcessors.args[0][0][0] instanceof OTLPProtoTraceExporter);
    assert(spyConfigureSpanProcessors.args[0][0][0] instanceof OTLPHttpTraceExporter === false);
    assert(spyConfigureSpanProcessors.returnValues[0][0] instanceof BatchSpanProcessor);
  });
  it('use otlp exporter and defined exporter protocol env value', () => {
    env.OTEL_TRACES_EXPORTER = 'otlp';
    env.OTEL_EXPORTER_OTLP_TRACES_PROTOCOL = 'grpc';
    new NodeSDK();

    assert(spyExporterList.returned(['otlp']));
    assert(spyConfigureExporter.calledWith('otlp'));
    assert(spyGetOtlpProtocol.returned('grpc'));
    assert(spyConfigureSpanProcessors.args[0][0][0] instanceof OTLPGrpcTraceExporter);
    assert(spyConfigureSpanProcessors.returnValues[0][0] instanceof BatchSpanProcessor);

    delete env.OTEL_TRACES_EXPORTER;
    delete env.OTEL_EXPORTER_OTLP_TRACES_PROTOCOL;
  });
  it('sdk will ignore protocol defined with no-signal env and use default instead', () => {
    env.OTEL_TRACES_EXPORTER = 'otlp';
    env.OTEL_EXPORTER_OTLP_PROTOCOL = 'grpc';
    new NodeSDK();

    assert(spyExporterList.returned(['otlp']));
    assert(spyConfigureExporter.calledWith('otlp'));
    assert(spyGetOtlpProtocol.returned('http/protobuf'));
    delete env.OTEL_TRACES_EXPORTER;
    delete env.OTEL_EXPORTER_OTLP_PROTOCOL;
  });
  // wip
  it.skip('handle when trace exporter list is empty', () => {
    env.OTEL_TRACES_EXPORTER = '';
    new NodeSDK();

    assert(spyExporterList.returned(['otlp']));
    assert(spyConfigureExporter.calledWith('otlp'));
    assert(spyGetOtlpProtocol.returned('http/protobuf'));
    env.OTEL_TRACES_EXPORTER = '';
    env.OTEL_EXPORTER_OTLP_PROTOCOL = '';
  });
  it('do not use any exporters when none value is only provided', () => {
    env.OTEL_TRACES_EXPORTER = 'none';
    new NodeSDK();

    assert(spyExporterList.returned(['none']));
    assert(spyConfigureExporter.notCalled);
    delete env.OTEL_TRACES_EXPORTER;
  });
  it('log warning that sdk will not be initalized when exporter is set to none', () => {
    env.OTEL_TRACES_EXPORTER = 'none';
    new NodeSDK();

    assert.strictEqual(stubLoggerError.args[0][0], 'OTEL_TRACES_EXPORTER contains "none". SDK will not be initialized.');
    delete env.OTEL_TRACES_EXPORTER;
  });
  it('use default exporter when none value is provided with other exports', () => {
    env.OTEL_TRACES_EXPORTER = 'otlp,zipkin,none';
    new NodeSDK();

    assert(spyExporterList.returned(['otlp', 'zipkin', 'none']));;
    assert(spyConfigureExporter.calledWith('otlp'));
    assert(spyConfigureSpanProcessors.args[0][0][0] instanceof OTLPProtoTraceExporter);
    assert(spyConfigureSpanProcessors.args[0][0][0] instanceof OTLPHttpTraceExporter === false);
    assert(spyConfigureSpanProcessors.returnValues[0][0] instanceof BatchSpanProcessor);
    delete env.OTEL_TRACES_EXPORTER;
  });
  it('log warning that default exporter will be used since exporter list contains none with other exports ', () => {
    env.OTEL_TRACES_EXPORTER = 'otlp,zipkin,none';
    new NodeSDK();

    assert.strictEqual(
      stubLoggerError.args[0][0], 'OTEL_TRACES_EXPORTER contains "none" along with other exporters. Using default otlp exporter.'
    );
    delete env.OTEL_TRACES_EXPORTER;
  });
})
=======

  describe('configureServiceName', async () => {
    it('should configure service name via config', async () => {
      const sdk = new NodeSDK({
        serviceName: 'config-set-name',
      });

      await sdk.start();
      const resource = sdk['_resource'];

      assertServiceResource(resource, {
        name: 'config-set-name',
      });
    });

    it('should configure service name via OTEL_SERVICE_NAME env var', async () => {
      process.env.OTEL_SERVICE_NAME='env-set-name';
      const sdk = new NodeSDK();

      await sdk.start();
      const resource = sdk['_resource'];

      assertServiceResource(resource, {
        name: 'env-set-name',
      });
      delete process.env.OTEL_SERVICE_NAME;
    });

    it('should favor config set service name over OTEL_SERVICE_NAME env set service name', async () => {
      process.env.OTEL_SERVICE_NAME='env-set-name';
      const sdk = new NodeSDK({
        serviceName: 'config-set-name',
      });

      await sdk.start();
      const resource = sdk['_resource'];

      assertServiceResource(resource, {
        name: 'config-set-name',
      });
      delete process.env.OTEL_SERVICE_NAME;
    });


    it('should configure service name via OTEL_RESOURCE_ATTRIBUTES env var', async () => {
      process.env.OTEL_RESOURCE_ATTRIBUTES = 'service.name=resource-env-set-name';
      const sdk = new NodeSDK();

      await sdk.start();
      const resource = sdk['_resource'];

      assertServiceResource(resource, {
        name: 'resource-env-set-name',
      });
      delete process.env.OTEL_RESOURCE_ATTRIBUTES;
    });

    it('should favor config set service name over OTEL_RESOURCE_ATTRIBUTES env set service name', async () => {
      process.env.OTEL_RESOURCE_ATTRIBUTES = 'service.name=resource-env-set-name';
      const sdk = new NodeSDK({
        serviceName: 'config-set-name',
      });

      await sdk.start();
      const resource = sdk['_resource'];

      assertServiceResource(resource, {
        name: 'config-set-name',
      });
      delete process.env.OTEL_RESOURCE_ATTRIBUTES;
    });
  });
});
>>>>>>> 6eca6d4e
<|MERGE_RESOLUTION|>--- conflicted
+++ resolved
@@ -45,13 +45,8 @@
 import * as semver from 'semver';
 import * as Sinon from 'sinon';
 import { NodeSDK } from '../src';
-<<<<<<< HEAD
 import { env } from 'process';
-import { stringify } from 'querystring';
-=======
 import { envDetector, processDetector } from '@opentelemetry/resources';
->>>>>>> 6eca6d4e
-
 
 const DefaultContextManager = semver.gte(process.version, '14.8.0')
   ? AsyncLocalStorageContextManager
@@ -270,7 +265,78 @@
       });
     });
   });
-<<<<<<< HEAD
+
+  describe('configureServiceName', async () => {
+    it('should configure service name via config', async () => {
+      const sdk = new NodeSDK({
+        serviceName: 'config-set-name',
+      });
+
+      await sdk.start();
+      const resource = sdk['_resource'];
+
+      assertServiceResource(resource, {
+        name: 'config-set-name',
+      });
+    });
+
+    it('should configure service name via OTEL_SERVICE_NAME env var', async () => {
+      process.env.OTEL_SERVICE_NAME='env-set-name';
+      const sdk = new NodeSDK();
+
+      await sdk.start();
+      const resource = sdk['_resource'];
+
+      assertServiceResource(resource, {
+        name: 'env-set-name',
+      });
+      delete process.env.OTEL_SERVICE_NAME;
+    });
+
+    it('should favor config set service name over OTEL_SERVICE_NAME env set service name', async () => {
+      process.env.OTEL_SERVICE_NAME='env-set-name';
+      const sdk = new NodeSDK({
+        serviceName: 'config-set-name',
+      });
+
+      await sdk.start();
+      const resource = sdk['_resource'];
+
+      assertServiceResource(resource, {
+        name: 'config-set-name',
+      });
+      delete process.env.OTEL_SERVICE_NAME;
+    });
+
+
+    it('should configure service name via OTEL_RESOURCE_ATTRIBUTES env var', async () => {
+      process.env.OTEL_RESOURCE_ATTRIBUTES = 'service.name=resource-env-set-name';
+      const sdk = new NodeSDK();
+
+      await sdk.start();
+      const resource = sdk['_resource'];
+
+      assertServiceResource(resource, {
+        name: 'resource-env-set-name',
+      });
+      delete process.env.OTEL_RESOURCE_ATTRIBUTES;
+    });
+
+    it('should favor config set service name over OTEL_RESOURCE_ATTRIBUTES env set service name', async () => {
+      process.env.OTEL_RESOURCE_ATTRIBUTES = 'service.name=resource-env-set-name';
+      const sdk = new NodeSDK({
+        serviceName: 'config-set-name',
+      });
+
+      await sdk.start();
+      const resource = sdk['_resource'];
+
+      assertServiceResource(resource, {
+        name: 'config-set-name',
+      });
+      delete process.env.OTEL_RESOURCE_ATTRIBUTES;
+    });
+  });
 });
 
 describe('setup otlp exporter from env', () => {
@@ -373,79 +439,4 @@
     );
     delete env.OTEL_TRACES_EXPORTER;
   });
-})
-=======
-
-  describe('configureServiceName', async () => {
-    it('should configure service name via config', async () => {
-      const sdk = new NodeSDK({
-        serviceName: 'config-set-name',
-      });
-
-      await sdk.start();
-      const resource = sdk['_resource'];
-
-      assertServiceResource(resource, {
-        name: 'config-set-name',
-      });
-    });
-
-    it('should configure service name via OTEL_SERVICE_NAME env var', async () => {
-      process.env.OTEL_SERVICE_NAME='env-set-name';
-      const sdk = new NodeSDK();
-
-      await sdk.start();
-      const resource = sdk['_resource'];
-
-      assertServiceResource(resource, {
-        name: 'env-set-name',
-      });
-      delete process.env.OTEL_SERVICE_NAME;
-    });
-
-    it('should favor config set service name over OTEL_SERVICE_NAME env set service name', async () => {
-      process.env.OTEL_SERVICE_NAME='env-set-name';
-      const sdk = new NodeSDK({
-        serviceName: 'config-set-name',
-      });
-
-      await sdk.start();
-      const resource = sdk['_resource'];
-
-      assertServiceResource(resource, {
-        name: 'config-set-name',
-      });
-      delete process.env.OTEL_SERVICE_NAME;
-    });
-
-
-    it('should configure service name via OTEL_RESOURCE_ATTRIBUTES env var', async () => {
-      process.env.OTEL_RESOURCE_ATTRIBUTES = 'service.name=resource-env-set-name';
-      const sdk = new NodeSDK();
-
-      await sdk.start();
-      const resource = sdk['_resource'];
-
-      assertServiceResource(resource, {
-        name: 'resource-env-set-name',
-      });
-      delete process.env.OTEL_RESOURCE_ATTRIBUTES;
-    });
-
-    it('should favor config set service name over OTEL_RESOURCE_ATTRIBUTES env set service name', async () => {
-      process.env.OTEL_RESOURCE_ATTRIBUTES = 'service.name=resource-env-set-name';
-      const sdk = new NodeSDK({
-        serviceName: 'config-set-name',
-      });
-
-      await sdk.start();
-      const resource = sdk['_resource'];
-
-      assertServiceResource(resource, {
-        name: 'config-set-name',
-      });
-      delete process.env.OTEL_RESOURCE_ATTRIBUTES;
-    });
-  });
-});
->>>>>>> 6eca6d4e
+})