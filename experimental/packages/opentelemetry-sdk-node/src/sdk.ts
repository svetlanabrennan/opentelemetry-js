--- conflicted
+++ resolved
@@ -60,13 +60,12 @@
   };
   private _meterProviderConfig?: MeterProviderConfig;
   private _instrumentations: InstrumentationOption[];
+  
   private _resource: Resource;
-<<<<<<< HEAD
-=======
   private _resourceDetectors: Detector[];
 
->>>>>>> 6111ae01
   private _autoDetectResources: boolean;
+  
   private _tracerProvider?: NodeTracerProvider | TracerProviderWithEnvExporters;
   private _meterProvider?: MeterProvider;
   private _serviceName?: string;
