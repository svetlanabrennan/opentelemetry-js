--- conflicted
+++ resolved
@@ -14,11 +14,7 @@
  * limitations under the License.
  */
 
-<<<<<<< HEAD
-import { diag, TextMapPropagator } from '@opentelemetry/api';
-=======
 import { ContextManager, TextMapPropagator } from '@opentelemetry/api';
->>>>>>> 6eca6d4e
 import { metrics } from '@opentelemetry/api-metrics';
 import {
   InstrumentationOption,
@@ -31,17 +27,10 @@
   Resource,
   ResourceDetectionConfig
 } from '@opentelemetry/resources';
-<<<<<<< HEAD
 import { BatchSpanProcessor, SpanExporter, SpanProcessor, ConsoleSpanExporter, SimpleSpanProcessor } from '@opentelemetry/sdk-trace-base';
-=======
 import { MeterProvider, MetricReader } from '@opentelemetry/sdk-metrics-base';
-import {
-  BatchSpanProcessor,
-  SpanProcessor
-} from '@opentelemetry/sdk-trace-base';
 import { NodeTracerConfig, NodeTracerProvider } from '@opentelemetry/sdk-trace-node';
 import { SemanticResourceAttributes } from '@opentelemetry/semantic-conventions';
->>>>>>> 6eca6d4e
 import { NodeSDKConfiguration } from './types';
 import { getEnv } from '@opentelemetry/core';
 import { OTLPTraceExporter as OTLPProtoTraceExporter } from '@opentelemetry/exporter-trace-otlp-proto';
