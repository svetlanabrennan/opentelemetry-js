/*
 * Copyright The OpenTelemetry Authors
 *
 * Licensed under the Apache License, Version 2.0 (the "License");
 * you may not use this file except in compliance with the License.
 * You may obtain a copy of the License at
 *
 *      https://www.apache.org/licenses/LICENSE-2.0
 *
 * Unless required by applicable law or agreed to in writing, software
 * distributed under the License is distributed on an "AS IS" BASIS,
 * WITHOUT WARRANTIES OR CONDITIONS OF ANY KIND, either express or implied.
 * See the License for the specific language governing permissions and
 * limitations under the License.
 */

import * as protoLoader from '@grpc/proto-loader';
import { otlpTypes } from '@opentelemetry/exporter-trace-otlp-http';
import { diag } from '@opentelemetry/api';
import {
  BasicTracerProvider,
  SimpleSpanProcessor,
} from '@opentelemetry/sdk-trace-base';

import * as assert from 'assert';
import * as fs from 'fs';
import * as grpc from '@grpc/grpc-js';
import * as path from 'path';
import * as sinon from 'sinon';
import { OTLPTraceExporter } from '../src';

import {
  ensureExportedSpanIsCorrect,
  ensureMetadataIsCorrect,
  ensureResourceIsCorrect,
  mockedReadableSpan,
} from './traceHelper';
import { CompressionAlgorithm } from '@opentelemetry/otlp-exporter-base';
import { GrpcCompressionAlgorithm } from '@opentelemetry/otlp-grpc-exporter-base';

const traceServiceProtoPath =
  'opentelemetry/proto/collector/trace/v1/trace_service.proto';
const includeDirs = [path.resolve(__dirname, '../../otlp-grpc-exporter-base/protos')];

const address = 'localhost:1501';

type TestParams = {
  useTLS?: boolean;
  metadata?: grpc.Metadata;
};

const metadata = new grpc.Metadata();
metadata.set('k', 'v');

const testCollectorExporter = (params: TestParams) =>
  describe(`OTLPTraceExporter - node ${
    params.useTLS ? 'with' : 'without'
  } TLS, ${params.metadata ? 'with' : 'without'} metadata`, () => {
    let collectorExporter: OTLPTraceExporter;
    let server: grpc.Server;
    let exportedData:
      | otlpTypes.opentelemetryProto.trace.v1.ResourceSpans
      | undefined;
    let reqMetadata: grpc.Metadata | undefined;

    before(done => {
      server = new grpc.Server();
      protoLoader
        .load(traceServiceProtoPath, {
          keepCase: false,
          longs: String,
          enums: String,
          defaults: true,
          oneofs: true,
          includeDirs,
        })
        .then((packageDefinition: protoLoader.PackageDefinition) => {
          const packageObject: any = grpc.loadPackageDefinition(
            packageDefinition
          );
          server.addService(
            packageObject.opentelemetry.proto.collector.trace.v1.TraceService
              .service,
            {
              Export: (data: {
                request: otlpTypes.opentelemetryProto.collector.trace.v1.ExportTraceServiceRequest;
                metadata: grpc.Metadata;
              }) => {
                try {
                  exportedData = data.request.resourceSpans[0];
                  reqMetadata = data.metadata;
                } catch (e) {
                  exportedData = undefined;
                }
              },
            }
          );
          const credentials = params.useTLS
            ? grpc.ServerCredentials.createSsl(
              fs.readFileSync('./test/certs/ca.crt'),
              [
                {
                  cert_chain: fs.readFileSync('./test/certs/server.crt'),
                  private_key: fs.readFileSync('./test/certs/server.key'),
                },
              ]
            )
            : grpc.ServerCredentials.createInsecure();
          server.bindAsync(address, credentials, () => {
            server.start();
            done();
          });
        });
    });

    after(() => {
      server.forceShutdown();
    });

    beforeEach(done => {
      const credentials = params.useTLS
        ? grpc.credentials.createSsl(
<<<<<<< HEAD
            fs.readFileSync('./test/certs/ca.crt'),
            fs.readFileSync('./test/certs/client.key'),
            fs.readFileSync('./test/certs/client.crt')
          )
        : grpc.credentials.createInsecure();
=======
          fs.readFileSync('./test/certs/ca.crt'),
          fs.readFileSync('./test/certs/client.key'),
          fs.readFileSync('./test/certs/client.crt')
        )
        : undefined;
>>>>>>> ce7e98fd
      collectorExporter = new OTLPTraceExporter({
        url: 'grpcs://' + address,
        credentials,
        metadata: params.metadata,
      });

      const provider = new BasicTracerProvider();
      provider.addSpanProcessor(new SimpleSpanProcessor(collectorExporter));
      done();
    });

    afterEach(() => {
      exportedData = undefined;
      reqMetadata = undefined;
      sinon.restore();
    });

    describe('instance', () => {
      it('should warn about headers when using grpc', () => {
        // Need to stub/spy on the underlying logger as the 'diag' instance is global
        const spyLoggerWarn = sinon.stub(diag, 'warn');
        collectorExporter = new OTLPTraceExporter({
          url: `http://${address}`,
          headers: {
            foo: 'bar',
          },
        });
        const args = spyLoggerWarn.args[0];
        assert.strictEqual(args[0], 'Headers cannot be set when using grpc');
      });
      it('should warn about path in url', () => {
        const spyLoggerWarn = sinon.stub(diag, 'warn');
        collectorExporter = new OTLPTraceExporter({
          url: `http://${address}/v1/trace`,
        });
        const args = spyLoggerWarn.args[0];
        assert.strictEqual(
          args[0],
          'URL path should not be set when using grpc, the path part of the URL will be ignored.'
        );
      });
    });

    describe('export', () => {
      it('should export spans', done => {
        const responseSpy = sinon.spy();
        const spans = [Object.assign({}, mockedReadableSpan)];
        collectorExporter.export(spans, responseSpy);
        setTimeout(() => {
          assert.ok(
            typeof exportedData !== 'undefined',
            'resource' + " doesn't exist"
          );
          let spans;
          let resource;
          if (exportedData) {
            spans = exportedData.instrumentationLibrarySpans[0].spans;
            resource = exportedData.resource;
            ensureExportedSpanIsCorrect(spans[0]);

            assert.ok(
              typeof resource !== 'undefined',
              "resource doesn't exist"
            );
            if (resource) {
              ensureResourceIsCorrect(resource);
            }
          }
          if (params.metadata && reqMetadata) {
            ensureMetadataIsCorrect(reqMetadata, params.metadata);
          }
          done();
        }, 200);
      });
    });
    describe('export - with gzip compression', () => {
      beforeEach(() => {
        const credentials = params.useTLS
          ? grpc.credentials.createSsl(
            fs.readFileSync('./test/certs/ca.crt'),
            fs.readFileSync('./test/certs/client.key'),
            fs.readFileSync('./test/certs/client.crt')
          )
<<<<<<< HEAD
        : grpc.credentials.createInsecure();
=======
          : undefined;
>>>>>>> ce7e98fd
        collectorExporter = new OTLPTraceExporter({
          url: 'grpcs://' + address,
          credentials,
          metadata: params.metadata,
          compression: CompressionAlgorithm.GZIP,
        });

        const provider = new BasicTracerProvider();
        provider.addSpanProcessor(new SimpleSpanProcessor(collectorExporter));
      });
      it('should successfully send the spans', done => {
        const responseSpy = sinon.spy();
        const spans = [Object.assign({}, mockedReadableSpan)];
        collectorExporter.export(spans, responseSpy);
        setTimeout(() => {
          assert.ok(
            typeof exportedData !== 'undefined',
            'resource' + " doesn't exist"
          );
          let spans;
          let resource;
          if (exportedData) {
            spans = exportedData.instrumentationLibrarySpans[0].spans;
            resource = exportedData.resource;
            ensureExportedSpanIsCorrect(spans[0]);

            assert.ok(
              typeof resource !== 'undefined',
              "resource doesn't exist"
            );
            if (resource) {
              ensureResourceIsCorrect(resource);
            }
          }
          if (params.metadata && reqMetadata) {
            ensureMetadataIsCorrect(reqMetadata, params.metadata);
          }
          done();
        }, 500);
      });
    });
    describe('Trace Exporter with compression', () => {
      const envSource = process.env;
      it('should return gzip compression algorithm on exporter', () => {
        const credentials = params.useTLS
          ? grpc.credentials.createSsl(
            fs.readFileSync('./test/certs/ca.crt'),
            fs.readFileSync('./test/certs/client.key'),
            fs.readFileSync('./test/certs/client.crt')
          )
<<<<<<< HEAD
        : grpc.credentials.createInsecure();
=======
          : undefined;
>>>>>>> ce7e98fd

        envSource.OTEL_EXPORTER_OTLP_COMPRESSION='gzip';
        collectorExporter = new OTLPTraceExporter({
          url: 'grpcs://' + address,
          credentials,
          metadata: params.metadata,
        });
        assert.strictEqual(collectorExporter.compression, GrpcCompressionAlgorithm.GZIP);
        delete envSource.OTEL_EXPORTER_OTLP_COMPRESSION;
      });
    });
  });

describe('OTLPTraceExporter - node (getDefaultUrl)', () => {
  it('should default to localhost', done => {
    const collectorExporter = new OTLPTraceExporter({});
    setTimeout(() => {
      assert.strictEqual(collectorExporter['url'], 'localhost:4317');
      done();
    });
  });
  it('should keep the URL if included', done => {
    const url = 'http://foo.bar.com';
    const collectorExporter = new OTLPTraceExporter({ url });
    setTimeout(() => {
      assert.strictEqual(collectorExporter['url'], 'foo.bar.com');
      done();
    });
  });
});

describe('when configuring via environment', () => {
  const envSource = process.env;
  it('should use url defined in env', () => {
    envSource.OTEL_EXPORTER_OTLP_ENDPOINT = 'http://foo.bar';
    const collectorExporter = new OTLPTraceExporter();
    assert.strictEqual(
      collectorExporter.url,
      'foo.bar'
    );
    envSource.OTEL_EXPORTER_OTLP_ENDPOINT = '';
  });
  it('should override global exporter url with signal url defined in env', () => {
    envSource.OTEL_EXPORTER_OTLP_ENDPOINT = 'http://foo.bar';
    envSource.OTEL_EXPORTER_OTLP_TRACES_ENDPOINT = 'http://foo.traces';
    const collectorExporter = new OTLPTraceExporter();
    assert.strictEqual(
      collectorExporter.url,
      'foo.traces'
    );
    envSource.OTEL_EXPORTER_OTLP_ENDPOINT = '';
    envSource.OTEL_EXPORTER_OTLP_TRACES_ENDPOINT = '';
  });
  it('should use headers defined via env', () => {
    envSource.OTEL_EXPORTER_OTLP_HEADERS = 'foo=bar';
    const collectorExporter = new OTLPTraceExporter();
    assert.deepStrictEqual(collectorExporter.metadata?.get('foo'), ['bar']);
    envSource.OTEL_EXPORTER_OTLP_HEADERS = '';
  });
  it('should override global headers config with signal headers defined via env', () => {
    const metadata = new grpc.Metadata();
    metadata.set('foo', 'bar');
    metadata.set('goo', 'lol');
    envSource.OTEL_EXPORTER_OTLP_HEADERS = 'foo=jar,bar=foo';
    envSource.OTEL_EXPORTER_OTLP_TRACES_HEADERS = 'foo=boo';
    const collectorExporter = new OTLPTraceExporter({ metadata });
    assert.deepStrictEqual(collectorExporter.metadata?.get('foo'), ['boo']);
    assert.deepStrictEqual(collectorExporter.metadata?.get('bar'), ['foo']);
    assert.deepStrictEqual(collectorExporter.metadata?.get('goo'), ['lol']);
    envSource.OTEL_EXPORTER_OTLP_TRACES_HEADERS = '';
    envSource.OTEL_EXPORTER_OTLP_HEADERS = '';
  });
});

testCollectorExporter({ useTLS: true });
testCollectorExporter({ useTLS: false });
testCollectorExporter({ metadata });

<|MERGE_RESOLUTION|>--- conflicted
+++ resolved
@@ -120,19 +120,11 @@
     beforeEach(done => {
       const credentials = params.useTLS
         ? grpc.credentials.createSsl(
-<<<<<<< HEAD
             fs.readFileSync('./test/certs/ca.crt'),
             fs.readFileSync('./test/certs/client.key'),
             fs.readFileSync('./test/certs/client.crt')
           )
         : grpc.credentials.createInsecure();
-=======
-          fs.readFileSync('./test/certs/ca.crt'),
-          fs.readFileSync('./test/certs/client.key'),
-          fs.readFileSync('./test/certs/client.crt')
-        )
-        : undefined;
->>>>>>> ce7e98fd
       collectorExporter = new OTLPTraceExporter({
         url: 'grpcs://' + address,
         credentials,
@@ -212,15 +204,11 @@
       beforeEach(() => {
         const credentials = params.useTLS
           ? grpc.credentials.createSsl(
-            fs.readFileSync('./test/certs/ca.crt'),
-            fs.readFileSync('./test/certs/client.key'),
-            fs.readFileSync('./test/certs/client.crt')
-          )
-<<<<<<< HEAD
-        : grpc.credentials.createInsecure();
-=======
-          : undefined;
->>>>>>> ce7e98fd
+              fs.readFileSync('./test/certs/ca.crt'),
+              fs.readFileSync('./test/certs/client.key'),
+              fs.readFileSync('./test/certs/client.crt')
+            )
+          : grpc.credentials.createInsecure();
         collectorExporter = new OTLPTraceExporter({
           url: 'grpcs://' + address,
           credentials,
@@ -267,15 +255,11 @@
       it('should return gzip compression algorithm on exporter', () => {
         const credentials = params.useTLS
           ? grpc.credentials.createSsl(
-            fs.readFileSync('./test/certs/ca.crt'),
-            fs.readFileSync('./test/certs/client.key'),
-            fs.readFileSync('./test/certs/client.crt')
-          )
-<<<<<<< HEAD
-        : grpc.credentials.createInsecure();
-=======
-          : undefined;
->>>>>>> ce7e98fd
+              fs.readFileSync('./test/certs/ca.crt'),
+              fs.readFileSync('./test/certs/client.key'),
+              fs.readFileSync('./test/certs/client.crt')
+            )
+          : grpc.credentials.createInsecure();
 
         envSource.OTEL_EXPORTER_OTLP_COMPRESSION='gzip';
         collectorExporter = new OTLPTraceExporter({
