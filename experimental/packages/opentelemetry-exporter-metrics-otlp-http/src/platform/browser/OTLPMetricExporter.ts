--- conflicted
+++ resolved
@@ -14,34 +14,20 @@
  * limitations under the License.
  */
 
-<<<<<<< HEAD
-import { MetricRecord, MetricExporter } from '@opentelemetry/sdk-metrics-base';
+import { AggregationTemporality, ResourceMetrics } from '@opentelemetry/sdk-metrics-base';
 import {
   OTLPExporterBrowserBase,
   otlpTypes,
   appendResourcePathToUrl,
   appendRootPathToUrlIfNeeded
- } from '@opentelemetry/exporter-trace-otlp-http';
-=======
-import { AggregationTemporality, ResourceMetrics } from '@opentelemetry/sdk-metrics-base';
-import {
-  appendResourcePathToUrlIfNotPresent,
-  OTLPExporterBrowserBase,
-  otlpTypes
 } from '@opentelemetry/exporter-trace-otlp-http';
->>>>>>> 0213d829
 import { toOTLPExportMetricServiceRequest } from '../../transformMetrics';
 import { baggageUtils, getEnv } from '@opentelemetry/core';
 import { defaultExporterTemporality, defaultOptions, OTLPMetricExporterOptions } from '../../OTLPMetricExporterOptions';
 import { OTLPMetricExporterBase } from '../../OTLPMetricExporterBase';
 
-<<<<<<< HEAD
 const DEFAULT_COLLECTOR_RESOURCE_PATH = 'v1/metrics';
 const DEFAULT_COLLECTOR_URL=`http://localhost:4318/${DEFAULT_COLLECTOR_RESOURCE_PATH}`;
-=======
-const DEFAULT_COLLECTOR_RESOURCE_PATH = '/v1/metrics';
-const DEFAULT_COLLECTOR_URL = `http://localhost:4318${DEFAULT_COLLECTOR_RESOURCE_PATH}`;
->>>>>>> 0213d829
 
 class OTLPExporterBrowserProxy extends OTLPExporterBrowserBase<ResourceMetrics,
   otlpTypes.opentelemetryProto.collector.metrics.v1.ExportMetricsServiceRequest> {
@@ -62,10 +48,10 @@
     return typeof config.url === 'string'
       ? config.url
       : getEnv().OTEL_EXPORTER_OTLP_METRICS_ENDPOINT.length > 0
-        ? getEnv().OTEL_EXPORTER_OTLP_METRICS_ENDPOINT
-        : getEnv().OTEL_EXPORTER_OTLP_ENDPOINT.length > 0
-          ? appendResourcePathToUrlIfNotPresent(getEnv().OTEL_EXPORTER_OTLP_ENDPOINT, DEFAULT_COLLECTOR_RESOURCE_PATH)
-          : DEFAULT_COLLECTOR_URL;
+      ? appendRootPathToUrlIfNeeded(getEnv().OTEL_EXPORTER_OTLP_METRICS_ENDPOINT)
+      : getEnv().OTEL_EXPORTER_OTLP_ENDPOINT.length > 0
+      ? appendResourcePathToUrl(getEnv().OTEL_EXPORTER_OTLP_ENDPOINT, DEFAULT_COLLECTOR_RESOURCE_PATH)
+      : DEFAULT_COLLECTOR_URL;
   }
 
   convert(
@@ -79,22 +65,11 @@
   }
 }
 
-<<<<<<< HEAD
-  getDefaultUrl(config: otlpTypes.OTLPExporterConfigBase): string {
-    return typeof config.url === 'string'
-      ? config.url
-      : getEnv().OTEL_EXPORTER_OTLP_METRICS_ENDPOINT.length > 0
-      ? appendRootPathToUrlIfNeeded(getEnv().OTEL_EXPORTER_OTLP_METRICS_ENDPOINT)
-      : getEnv().OTEL_EXPORTER_OTLP_ENDPOINT.length > 0
-      ? appendResourcePathToUrl(getEnv().OTEL_EXPORTER_OTLP_ENDPOINT, DEFAULT_COLLECTOR_RESOURCE_PATH)
-      : DEFAULT_COLLECTOR_URL;
-=======
 /**
  * Collector Metric Exporter for Web
  */
 export class OTLPMetricExporter extends OTLPMetricExporterBase<OTLPExporterBrowserProxy> {
   constructor(config: otlpTypes.OTLPExporterConfigBase & OTLPMetricExporterOptions = defaultOptions) {
     super(new OTLPExporterBrowserProxy(config), config);
->>>>>>> 0213d829
   }
 }