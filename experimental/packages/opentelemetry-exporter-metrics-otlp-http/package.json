--- conflicted
+++ resolved
@@ -64,10 +64,7 @@
   },
   "devDependencies": {
     "@babel/core": "7.23.6",
-<<<<<<< HEAD
-=======
     "@babel/preset-env": "7.22.20",
->>>>>>> f86251d4
     "@opentelemetry/api": "1.7.0",
     "@types/mocha": "10.0.6",
     "@types/node": "18.6.5",
