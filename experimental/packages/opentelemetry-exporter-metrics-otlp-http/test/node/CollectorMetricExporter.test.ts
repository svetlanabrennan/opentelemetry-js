--- conflicted
+++ resolved
@@ -116,13 +116,8 @@
       envSource.OTEL_EXPORTER_OTLP_ENDPOINT = 'http://foo.bar/v1/metrics';
       const collectorExporter = new OTLPMetricExporter();
       assert.strictEqual(
-<<<<<<< HEAD
-        collectorExporter.url,
+        collectorExporter._otlpExporter.url,
         `${envSource.OTEL_EXPORTER_OTLP_ENDPOINT}/v1/metrics`
-=======
-        collectorExporter._otlpExporter.url,
-        envSource.OTEL_EXPORTER_OTLP_ENDPOINT
->>>>>>> 0213d829
       );
       envSource.OTEL_EXPORTER_OTLP_ENDPOINT = '';
     });
