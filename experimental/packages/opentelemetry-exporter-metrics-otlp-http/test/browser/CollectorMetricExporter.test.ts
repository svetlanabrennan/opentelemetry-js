/*
 * Copyright The OpenTelemetry Authors
 *
 * Licensed under the Apache License, Version 2.0 (the "License");
 * you may not use this file except in compliance with the License.
 * You may obtain a copy of the License at
 *
 *      https://www.apache.org/licenses/LICENSE-2.0
 *
 * Unless required by applicable law or agreed to in writing, software
 * distributed under the License is distributed on an "AS IS" BASIS,
 * WITHOUT WARRANTIES OR CONDITIONS OF ANY KIND, either express or implied.
 * See the License for the specific language governing permissions and
 * limitations under the License.
 */

import { diag, DiagLogger, DiagLogLevel } from '@opentelemetry/api';
import { Counter, Histogram, } from '@opentelemetry/api-metrics';
import { ExportResultCode, hrTimeToNanoseconds } from '@opentelemetry/core';
import { AggregationTemporality, ResourceMetrics, } from '@opentelemetry/sdk-metrics-base';
import * as assert from 'assert';
import * as sinon from 'sinon';
import { OTLPMetricExporter } from '../../src/platform/browser';
import { otlpTypes } from '@opentelemetry/exporter-trace-otlp-http';
import {
  collect,
  ensureCounterIsCorrect,
  ensureExportMetricsServiceRequestIsSet, ensureHeadersContain,
  ensureHistogramIsCorrect,
  ensureObservableGaugeIsCorrect,
  ensureWebResourceIsCorrect,
  mockCounter,
  mockHistogram,
  mockObservableGauge,
  setUp,
  shutdown,
} from '../metricsHelper';
import { OTLPMetricExporterOptions } from '../../src';

describe('OTLPMetricExporter - web', () => {
  let collectorExporter: OTLPMetricExporter;
  let stubOpen: sinon.SinonStub;
  let stubBeacon: sinon.SinonStub;
  let metrics: ResourceMetrics;
  let debugStub: sinon.SinonStub;
  let errorStub: sinon.SinonStub;

  beforeEach(async () => {
    setUp();
    stubOpen = sinon.stub(XMLHttpRequest.prototype, 'open');
    sinon.stub(XMLHttpRequest.prototype, 'send');
    stubBeacon = sinon.stub(navigator, 'sendBeacon');

    const counter: Counter = mockCounter();
    mockObservableGauge(
      observableResult => {
        observableResult.observe(3, {});
        observableResult.observe(6, {});
      },
      'double-observable-gauge2'
    );
    const histogram: Histogram = mockHistogram();

    counter.add(1);
    histogram.record(7);
    histogram.record(14);

    metrics = await collect();

    // Need to stub/spy on the underlying logger as the "diag" instance is global
    debugStub = sinon.stub();
    errorStub = sinon.stub();
    const nop = () => {
    };
    const diagLogger: DiagLogger = {
      debug: debugStub,
      error: errorStub,
      info: nop,
      verbose: nop,
      warn: nop
    };
    diag.setLogger(diagLogger, DiagLogLevel.DEBUG);
  });

  afterEach(async () => {
    await shutdown();
    sinon.restore();
    diag.disable();
  });

  describe('export', () => {
    describe('when "sendBeacon" is available', () => {
      beforeEach(() => {
        collectorExporter = new OTLPMetricExporter({
          url: 'http://foo.bar.com',
          aggregationTemporality: AggregationTemporality.CUMULATIVE
        });
      });
      it('should successfully send metrics using sendBeacon', done => {
        collectorExporter.export(metrics, () => {
        });

        setTimeout(async () => {
          const args = stubBeacon.args[0];
          const url = args[0];
          const blob: Blob = args[1];
          const body = await blob.text();
          const json = JSON.parse(
            body
          ) as otlpTypes.opentelemetryProto.collector.metrics.v1.ExportMetricsServiceRequest;
          const metric1 =
            json.resourceMetrics[0].instrumentationLibraryMetrics[0].metrics[0];
          const metric2 =
            json.resourceMetrics[0].instrumentationLibraryMetrics[0].metrics[1];
          const metric3 =
            json.resourceMetrics[0].instrumentationLibraryMetrics[0].metrics[2];

          assert.ok(typeof metric1 !== 'undefined', "metric doesn't exist");
          if (metric1) {
            ensureCounterIsCorrect(
              metric1,
              hrTimeToNanoseconds(metrics.instrumentationLibraryMetrics[0].metrics[0].dataPoints[0].endTime),
              hrTimeToNanoseconds(metrics.instrumentationLibraryMetrics[0].metrics[0].dataPoints[0].startTime)
            );
          }

          assert.ok(
            typeof metric2 !== 'undefined',
            "second metric doesn't exist"
          );
          if (metric2) {
            ensureObservableGaugeIsCorrect(
              metric2,
              hrTimeToNanoseconds(metrics.instrumentationLibraryMetrics[0].metrics[1].dataPoints[0].endTime),
              hrTimeToNanoseconds(metrics.instrumentationLibraryMetrics[0].metrics[1].dataPoints[0].startTime),
              6,
              'double-observable-gauge2'
            );
          }

          assert.ok(
            typeof metric3 !== 'undefined',
            "third metric doesn't exist"
          );
          if (metric3) {
            ensureHistogramIsCorrect(
              metric3,
              hrTimeToNanoseconds(metrics.instrumentationLibraryMetrics[0].metrics[2].dataPoints[0].endTime),
              hrTimeToNanoseconds(metrics.instrumentationLibraryMetrics[0].metrics[2].dataPoints[0].startTime),
              [0, 100],
              [0, 2, 0]
            );
          }

          const resource = json.resourceMetrics[0].resource;
          assert.ok(typeof resource !== 'undefined', "resource doesn't exist");
          if (resource) {
            ensureWebResourceIsCorrect(resource);
          }

          assert.strictEqual(url, 'http://foo.bar.com');
          assert.strictEqual(stubBeacon.callCount, 1);

          assert.strictEqual(stubOpen.callCount, 0);

          ensureExportMetricsServiceRequestIsSet(json);

          done();
        });
      });

      it('should log the successful message', done => {
        stubBeacon.returns(true);

        collectorExporter.export(metrics, () => {
        });

        setTimeout(() => {
          const response: any = debugStub.args[2][0];
          assert.strictEqual(response, 'sendBeacon - can send');
          assert.strictEqual(errorStub.args.length, 0);

          done();
        });
      });

      it('should log the error message', done => {
        stubBeacon.returns(false);

        collectorExporter.export(metrics, result => {
          assert.deepStrictEqual(result.code, ExportResultCode.FAILED);
          assert.ok(result.error?.message.includes('cannot send'));
          done();
        });
      });
    });

    describe('when "sendBeacon" is NOT available', () => {
      let server: any;
      beforeEach(() => {
        (window.navigator as any).sendBeacon = false;
        collectorExporter = new OTLPMetricExporter({
          url: 'http://foo.bar.com',
          aggregationTemporality: AggregationTemporality.CUMULATIVE
        });
        // Overwrites the start time to make tests consistent
        Object.defineProperty(collectorExporter, '_startTime', {
          value: 1592602232694000000,
        });
        server = sinon.fakeServer.create();
      });
      afterEach(() => {
        server.restore();
      });

      it('should successfully send the metrics using XMLHttpRequest', done => {
        collectorExporter.export(metrics, () => {
        });

        setTimeout(() => {
          const request = server.requests[0];
          assert.strictEqual(request.method, 'POST');
          assert.strictEqual(request.url, 'http://foo.bar.com');

          const body = request.requestBody;
          const json = JSON.parse(
            body
          ) as otlpTypes.opentelemetryProto.collector.metrics.v1.ExportMetricsServiceRequest;
          const metric1 =
            json.resourceMetrics[0].instrumentationLibraryMetrics[0].metrics[0];
          const metric2 =
            json.resourceMetrics[0].instrumentationLibraryMetrics[0].metrics[1];
          const metric3 =
            json.resourceMetrics[0].instrumentationLibraryMetrics[0].metrics[2];
          assert.ok(typeof metric1 !== 'undefined', "metric doesn't exist");
          if (metric1) {
            ensureCounterIsCorrect(
              metric1,
              hrTimeToNanoseconds(metrics.instrumentationLibraryMetrics[0].metrics[0].dataPoints[0].endTime),
              hrTimeToNanoseconds(metrics.instrumentationLibraryMetrics[0].metrics[0].dataPoints[0].startTime)
            );
          }
          assert.ok(
            typeof metric2 !== 'undefined',
            "second metric doesn't exist"
          );
          if (metric2) {
            ensureObservableGaugeIsCorrect(
              metric2,
              hrTimeToNanoseconds(metrics.instrumentationLibraryMetrics[0].metrics[1].dataPoints[0].endTime),
              hrTimeToNanoseconds(metrics.instrumentationLibraryMetrics[0].metrics[1].dataPoints[0].startTime),
              6,
              'double-observable-gauge2'
            );
          }

          assert.ok(
            typeof metric3 !== 'undefined',
            "third metric doesn't exist"
          );
          if (metric3) {
            ensureHistogramIsCorrect(
              metric3,
              hrTimeToNanoseconds(metrics.instrumentationLibraryMetrics[0].metrics[2].dataPoints[0].endTime),
              hrTimeToNanoseconds(metrics.instrumentationLibraryMetrics[0].metrics[2].dataPoints[0].startTime),
              [0, 100],
              [0, 2, 0]
            );
          }

          const resource = json.resourceMetrics[0].resource;
          assert.ok(typeof resource !== 'undefined', "resource doesn't exist");
          if (resource) {
            ensureWebResourceIsCorrect(resource);
          }

          assert.strictEqual(stubBeacon.callCount, 0);
          ensureExportMetricsServiceRequestIsSet(json);

          done();
        });
      });

      it('should log the successful message', done => {
        collectorExporter.export(metrics, () => {
        });

        setTimeout(() => {
          const request = server.requests[0];
          request.respond(200);

          const response: any = debugStub.args[2][0];
          assert.strictEqual(response, 'xhr success');
          assert.strictEqual(errorStub.args.length, 0);

          assert.strictEqual(stubBeacon.callCount, 0);
          done();
        });
      });

      it('should log the error message', done => {
        collectorExporter.export(metrics, result => {
          assert.deepStrictEqual(result.code, ExportResultCode.FAILED);
          assert.ok(result.error?.message.includes('Failed to export'));
          assert.strictEqual(stubBeacon.callCount, 0);
          done();
        });

        setTimeout(() => {
          const request = server.requests[0];
          request.respond(400);
        });
      });
      it('should send custom headers', done => {
        collectorExporter.export(metrics, () => {
        });

        setTimeout(() => {
          const request = server.requests[0];
          request.respond(200);

          assert.strictEqual(stubBeacon.callCount, 0);
          done();
        });
      });
    });
  });

  describe('export with custom headers', () => {
    let server: any;
    const customHeaders = {
      foo: 'bar',
      bar: 'baz',
    };
    let collectorExporterConfig: (otlpTypes.OTLPExporterConfigBase & OTLPMetricExporterOptions) | undefined;

    beforeEach(() => {
      collectorExporterConfig = {
        headers: customHeaders,
        aggregationTemporality: AggregationTemporality.CUMULATIVE
      };
      server = sinon.fakeServer.create();
    });

    afterEach(() => {
      server.restore();
    });

    describe('when "sendBeacon" is available', () => {
      beforeEach(() => {
        collectorExporter = new OTLPMetricExporter(
          collectorExporterConfig
        );
      });
      it('should successfully send custom headers using XMLHTTPRequest', done => {
        collectorExporter.export(metrics, () => {
        });

        setTimeout(() => {
          const [{ requestHeaders }] = server.requests;

          ensureHeadersContain(requestHeaders, customHeaders);
          assert.strictEqual(stubBeacon.callCount, 0);
          assert.strictEqual(stubOpen.callCount, 0);

          done();
        });
      });
    });

    describe('when "sendBeacon" is NOT available', () => {
      beforeEach(() => {
        (window.navigator as any).sendBeacon = false;
        collectorExporter = new OTLPMetricExporter(
          collectorExporterConfig
        );
      });

      it('should successfully send metrics using XMLHttpRequest', done => {
        collectorExporter.export(metrics, () => {
        });

        setTimeout(() => {
          const [{ requestHeaders }] = server.requests;

          ensureHeadersContain(requestHeaders, customHeaders);
          assert.strictEqual(stubBeacon.callCount, 0);
          assert.strictEqual(stubOpen.callCount, 0);

          done();
        });
      });
    });
  });
});

describe('when configuring via environment', () => {
  const envSource = window as any;
  it('should use url defined in env that ends with root path and append version and signal path', () => {
    envSource.OTEL_EXPORTER_OTLP_ENDPOINT = 'http://foo.bar/';
    const collectorExporter = new OTLPMetricExporter();
    assert.strictEqual(
      collectorExporter.url,
      `${envSource.OTEL_EXPORTER_OTLP_ENDPOINT}v1/metrics`
    );
    envSource.OTEL_EXPORTER_OTLP_ENDPOINT = '';
  });
  it('should use url defined in env without checking if path is already present', () => {
    envSource.OTEL_EXPORTER_OTLP_ENDPOINT = 'http://foo.bar/v1/metrics';
    const collectorExporter = new OTLPMetricExporter();
    assert.strictEqual(
<<<<<<< HEAD
      collectorExporter.url,
      `${envSource.OTEL_EXPORTER_OTLP_ENDPOINT}/v1/metrics`
=======
      collectorExporter._otlpExporter.url,
      envSource.OTEL_EXPORTER_OTLP_ENDPOINT
>>>>>>> 0213d829
    );
    envSource.OTEL_EXPORTER_OTLP_ENDPOINT = '';
  });
  it('should use url defined in env and append version and signal', () => {
    envSource.OTEL_EXPORTER_OTLP_ENDPOINT = 'http://foo.bar';
    const collectorExporter = new OTLPMetricExporter();
    assert.strictEqual(
      collectorExporter._otlpExporter.url,
      `${envSource.OTEL_EXPORTER_OTLP_ENDPOINT}/v1/metrics`
    );
    envSource.OTEL_EXPORTER_OTLP_ENDPOINT = '';
  });
  it('should override global exporter url with signal url defined in env', () => {
    envSource.OTEL_EXPORTER_OTLP_ENDPOINT = 'http://foo.bar';
    envSource.OTEL_EXPORTER_OTLP_METRICS_ENDPOINT = 'http://foo.metrics';
    const collectorExporter = new OTLPMetricExporter();
    assert.strictEqual(
      collectorExporter._otlpExporter.url,
      envSource.OTEL_EXPORTER_OTLP_METRICS_ENDPOINT
    );
    envSource.OTEL_EXPORTER_OTLP_ENDPOINT = '';
    envSource.OTEL_EXPORTER_OTLP_METRICS_ENDPOINT = '';
  });
  it('should add root path when signal url defined in env contains no path', () => {
    envSource.OTEL_EXPORTER_OTLP_METRICS_ENDPOINT = 'http://foo.bar';
    const collectorExporter = new OTLPMetricExporter();
    assert.strictEqual(
      collectorExporter.url,
      `${envSource.OTEL_EXPORTER_OTLP_METRICS_ENDPOINT}/`
    );
    envSource.OTEL_EXPORTER_OTLP_METRICS_ENDPOINT = '';
  });
  it('should use headers defined via env', () => {
    envSource.OTEL_EXPORTER_OTLP_HEADERS = 'foo=bar';
    const collectorExporter = new OTLPMetricExporter({
      headers: {},
      aggregationTemporality: AggregationTemporality.CUMULATIVE
    });
    assert.strictEqual(collectorExporter['_otlpExporter']['_headers'].foo, 'bar');
    envSource.OTEL_EXPORTER_OTLP_HEADERS = '';
  });
  it('should override global headers config with signal headers defined via env', () => {
    envSource.OTEL_EXPORTER_OTLP_HEADERS = 'foo=bar,bar=foo';
    envSource.OTEL_EXPORTER_OTLP_METRICS_HEADERS = 'foo=boo';
    const collectorExporter = new OTLPMetricExporter({
      headers: {},
      aggregationTemporality: AggregationTemporality.CUMULATIVE
    });
    assert.strictEqual(collectorExporter['_otlpExporter']['_headers'].foo, 'boo');
    assert.strictEqual(collectorExporter['_otlpExporter']['_headers'].bar, 'foo');
    envSource.OTEL_EXPORTER_OTLP_METRICS_HEADERS = '';
    envSource.OTEL_EXPORTER_OTLP_HEADERS = '';
  });
});<|MERGE_RESOLUTION|>--- conflicted
+++ resolved
@@ -409,13 +409,8 @@
     envSource.OTEL_EXPORTER_OTLP_ENDPOINT = 'http://foo.bar/v1/metrics';
     const collectorExporter = new OTLPMetricExporter();
     assert.strictEqual(
-<<<<<<< HEAD
       collectorExporter.url,
       `${envSource.OTEL_EXPORTER_OTLP_ENDPOINT}/v1/metrics`
-=======
-      collectorExporter._otlpExporter.url,
-      envSource.OTEL_EXPORTER_OTLP_ENDPOINT
->>>>>>> 0213d829
     );
     envSource.OTEL_EXPORTER_OTLP_ENDPOINT = '';
   });
@@ -443,7 +438,7 @@
     envSource.OTEL_EXPORTER_OTLP_METRICS_ENDPOINT = 'http://foo.bar';
     const collectorExporter = new OTLPMetricExporter();
     assert.strictEqual(
-      collectorExporter.url,
+      collectorExporter._otlpExporter.url,
       `${envSource.OTEL_EXPORTER_OTLP_METRICS_ENDPOINT}/`
     );
     envSource.OTEL_EXPORTER_OTLP_METRICS_ENDPOINT = '';
