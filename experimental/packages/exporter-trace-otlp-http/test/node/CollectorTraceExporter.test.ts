--- conflicted
+++ resolved
@@ -36,11 +36,8 @@
   ensureSpanIsCorrect,
   mockedReadableSpan
 } from '../traceHelper';
-<<<<<<< HEAD
 import { nextTick } from 'process';
-=======
 import { MockedResponse } from './nodeHelpers';
->>>>>>> e5031bdf
 
 let fakeRequest: PassThrough;
 
