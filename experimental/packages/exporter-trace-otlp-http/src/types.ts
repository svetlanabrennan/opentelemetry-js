--- conflicted
+++ resolved
@@ -312,50 +312,6 @@
 }
 
 /**
-<<<<<<< HEAD
- * Interface for handling error
- */
-export class OTLPExporterError extends Error {
-  readonly code?: number;
-  override readonly name: string = 'OTLPExporterError';
-  readonly data?: string;
-
-  constructor(message?: string, code?: number, data?: string) {
-    super(message);
-    this.data = data;
-    this.code = code;
-  }
-}
-
-/**
- * Interface for handling export service errors
- */
-export interface ExportServiceError {
-  name: string;
-  code: number;
-  details: string;
-  metadata: { [key: string]: unknown };
-  message: string;
-  stack: string;
-}
-
-/**
- * Collector Exporter base config
- */
-export interface OTLPExporterConfigBase {
-  headers?: Partial<Record<string, unknown>>;
-  hostname?: string;
-  attributes?: SpanAttributes;
-  url?: string;
-  concurrencyLimit?: number;
-  /** Maximum time the OTLP exporter will wait for each batch export.
-   * The default value is 10000ms. */
-  timeoutMillis?: number;
-}
-
-/**
-=======
->>>>>>> e5031bdf
  * Mapping between api SpanKind and proto SpanKind
  */
 export const OTLP_SPAN_KIND_MAPPING = {
