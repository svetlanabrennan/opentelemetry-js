--- conflicted
+++ resolved
@@ -15,10 +15,6 @@
  */
 
 import { ReadableSpan, SpanExporter } from '@opentelemetry/sdk-trace-base';
-<<<<<<< HEAD
-import { otlpTypes, toOTLPExportTraceServiceRequest } from '@opentelemetry/exporter-trace-otlp-http';
-=======
->>>>>>> d98548b4
 import { getEnv, baggageUtils } from '@opentelemetry/core';
 import {
   OTLPExporterNodeConfigBase,
