# CHANGELOG

All notable changes to experimental packages in this project will be documented in this file.

## Unreleased

### :boom: Breaking Change

* feat(metrics): metric readers and exporters now select aggregation temporality based on instrument type #2902 @seemk
* refactor(metrics-sdk): rename InstrumentationLibrary -> InstrumentationScope #2959 @pichlermarc

### :rocket: (Enhancement)

* feat(exporters): update proto version and use otlp-transformer #2929 @pichlermarc
* fix(sdk-metrics-base): misbehaving aggregation temporality selector tolerance #2958 @legendecas
<<<<<<< HEAD
* feat(trace-otlp-grpc): configure security with env vars #2827 @svetlanabrennan
=======
* feat(sdk-metrics-base): async instruments callback timeout #2742 @legendecas
>>>>>>> 22085fc7

### :bug: (Bug Fix)

* fix(opentelemetry-instrumentation-http): use correct origin when port is `null` #2948 @danielgblanco
* fix(otlp-exporter-base): include esm and esnext in package files #2952 @dyladan

### :books: (Refine Doc)

### :house: (Internal)

## 0.28.0

### :boom: Breaking Change

* feat(sdk-metrics-base): update metric exporter interfaces #2707 @srikanthccv
* feat(api-metrics): remove observable types #2687 @legendecas
* fix(otlp-http-exporter): remove content length header #2879 @svetlanabrennan
* feat(experimental-packages): Update packages to latest SDK Version. #2871 @pichlermarc
  * removed the -wip suffix from api-metrics and metrics-sdk-base.
  * updated dependencies to stable packages to `1.1.1` for all "experimental" packages.
  * updated Metrics Exporters to the latest Metrics SDK (`exporter-metrics-otlp-grpc`, `exporter-metrics-otlp-http`, `exporter-metrics-otlp-proto`)
  * updated `opentelemetry-sdk-node` to the latest Metrics SDK.
  * updated `otlp-transformer` to the latest Metrics SDK.
  * updated all `instrumentation-*` packages to use local implementations of `parseUrl()` due to #2884
* refactor(otlp-exporters) move base classes and associated types into their own packages #2893 @pichlermarc
  * `otlp-exporter-base` => `OTLPExporterBase`, `OTLPExporterBrowserBase`, `OTLPExporterNodeBase`
  * `otlp-grpc-exporter-base` => `OTLPGRPCExporterNodeBase`
  * `otlp-proto-exporter-base` => `OTLPProtoExporterNodeBase`

### :rocket: (Enhancement)

* feat: spec compliant metric creation and sync instruments #2588 @dyladan
* feat(api-metrics): async instruments spec compliance #2569 @legendecas
* feat(sdk-metrics-base): add ValueType support for sync instruments #2776 @legendecas
* feat(sdk-metrics-base): implement async instruments support #2686 @legendecas
* feat(sdk-metrics-base): meter registration #2666 @legendecas
* feat(sdk-metrics-base): bootstrap metrics exemplars #2641 @srikanthccv
* feat(metrics-sdk): bootstrap aggregation support #2634 @legendecas
* feat(metrics-sdk): bootstrap views api #2625 @legendecas
* feat(sdk-metrics): bootstrap metric streams #2636 @legendecas
* feat(views): add FilteringAttributesProcessor #2733 @pichlermarc
* feat(metric-reader): add metric-reader #2681 @pichlermarc
* feat(sdk-metrics-base): document and export basic APIs #2725 @legendecas
* feat(views): Update addView() to disallow named views that select more than one instrument. #2820 @pichlermarc
* feat(sdk-metrics-base): update exporting names #2829 @legendecas
* Add grpc compression to trace-otlp-grpc exporter #2813 @svetlanabrennan
* refactor: unifying shutdown once with BindOnceFuture #2695 @legendecas
* feat(prometheus): update prometheus exporter with wip metrics sdk #2824 @legendecas
* feat(instrumentation-xhr): add applyCustomAttributesOnSpan hook #2134 @mhennoch
* feat(proto): add @opentelemetry/otlp-transformer package with hand-rolled transformation #2746 @dyladan
* feat(sdk-metrics-base): shutdown and forceflush on MeterProvider #2890 @legendecas
* feat(sdk-metrics-base): return the same meter for identical input to getMeter #2901 @legendecas
* feat(otlp-exporter): add [OTEL_EXPORTER_OTLP_TIMEOUT](https://github.com/open-telemetry/opentelemetry-specification/blob/main/specification/protocol/exporter.md#configuration-options) env var to otlp exporters #2738 @svetlanabrennan
* feat(sdk-metrics-base): hoist async instrument callback invocations #2822 @legendecas

### :bug: (Bug Fix)

* fix(sdk-metrics-base): remove aggregator.toMetricData dependency on AggregationTemporality #2676 @legendecas
* fix(sdk-metrics-base): coerce histogram boundaries to be implicit Infinity #2859 @legendecas
* fix(instrumentation-http): HTTP 400 status code should not set span status to error on servers #2789 @nordfjord

### :books: (Refine Doc)

* Update metrics example #2658 @svetlanabrennan
* docs(api-metrics): add notes on ObservableResult.observe #2712 @legendecas

### :house: (Internal)

* chore: move trace exporters back to experimental #2835 @dyladan
* refactor(sdk-metrics-base): meter shared states #2821 @legendecas

## v0.27.0

### :boom: Breaking Change

* [#2566](https://github.com/open-telemetry/opentelemetry-js/pull/2566) feat!(metrics): remove batch observer ([@dyladan](https://github.com/dyladan))
* [#2485](https://github.com/open-telemetry/opentelemetry-js/pull/2485) feat!: Split metric and trace exporters into new experimental packages ([@willarmiros](https://github.com/willarmiros))
* [#2540](https://github.com/open-telemetry/opentelemetry-js/pull/2540) fix(sdk-metrics-base): remove metric kind BATCH_OBSERVER ([@legendecas](https://github.com/legendecas))
* [#2496](https://github.com/open-telemetry/opentelemetry-js/pull/2496) feat(api-metrics): rename metric instruments to match feature-freeze API specification ([@legendecas](https://github.com/legendecas))

### :rocket: (Enhancement)

* [#2523](https://github.com/open-telemetry/opentelemetry-js/pull/2523) feat: Rename Labels to Attributes ([@pirgeo](https://github.com/pirgeo))
* [#2559](https://github.com/open-telemetry/opentelemetry-js/pull/2559) feat(api-metrics): remove bind/unbind and bound instruments ([@legendecas](https://github.com/legendecas))
* [#2563](https://github.com/open-telemetry/opentelemetry-js/pull/2563) feat(sdk-metrics-base): remove per-meter config on MeterProvider.getMeter ([@legendecas](https://github.com/legendecas))

### :bug: (Bug Fix)

* [#2610](https://github.com/open-telemetry/opentelemetry-js/pull/2610) fix: preventing double enable for instrumentation that has been already enabled ([@obecny](https://github.com/obecny))
* [#2581](https://github.com/open-telemetry/opentelemetry-js/pull/2581) feat: lazy initialization of the gzip stream ([@fungiboletus](https://github.com/fungiboletus))
* [#2584](https://github.com/open-telemetry/opentelemetry-js/pull/2584) fix: fixing compatibility versions for detectors ([@obecny](https://github.com/obecny))
* [#2558](https://github.com/open-telemetry/opentelemetry-js/pull/2558) fix(@opentelemetry/exporter-prometheus): unref prometheus server to prevent process running indefinitely ([@mothershipper](https://github.com/mothershipper))
* [#2495](https://github.com/open-telemetry/opentelemetry-js/pull/2495) fix(sdk-metrics-base): metrics name should be in the max length of 63 ([@legendecas](https://github.com/legendecas))
* [#2497](https://github.com/open-telemetry/opentelemetry-js/pull/2497) feat(@opentelemetry-instrumentation-fetch): support reading response body from the hook applyCustomAttributesOnSpan ([@echoontheway](https://github.com/echoontheway))

### :books: (Refine Doc)

* [#2561](https://github.com/open-telemetry/opentelemetry-js/pull/2561) Use new canonical path to Getting Started ([@chalin](https://github.com/chalin))
* [#2576](https://github.com/open-telemetry/opentelemetry-js/pull/2576) docs(instrumentation): update links in the Readme ([@OlivierAlbertini](https://github.com/OlivierAlbertini))
* [#2600](https://github.com/open-telemetry/opentelemetry-js/pull/2600) docs: fix URLs in README post-experimental move ([@arbourd](https://github.com/arbourd))
* [#2579](https://github.com/open-telemetry/opentelemetry-js/pull/2579) doc: Move upgrade propagator notes to correct section ([@NathanielRN](https://github.com/NathanielRN))
* [#2568](https://github.com/open-telemetry/opentelemetry-js/pull/2568) chore(doc): update matrix with contrib version for 1.0 core ([@vmarchaud](https://github.com/vmarchaud))
* [#2555](https://github.com/open-telemetry/opentelemetry-js/pull/2555) docs: expose existing comments ([@moander](https://github.com/moander))
* [#2493](https://github.com/open-telemetry/opentelemetry-js/pull/2493) chore: remove getting started and link to documentation. ([@svrnm](https://github.com/svrnm))

### :house: (Internal)

* [#2404](https://github.com/open-telemetry/opentelemetry-js/pull/2404) chore: Fix lint warnings in instrumentation package ([@alisabzevari](https://github.com/alisabzevari))
* [#2533](https://github.com/open-telemetry/opentelemetry-js/pull/2533) chore: regularly close stale issues ([@Rauno56](https://github.com/Rauno56))
* [#2570](https://github.com/open-telemetry/opentelemetry-js/pull/2570) chore: adding selenium tests with browserstack ([@obecny](https://github.com/obecny))
* [#2522](https://github.com/open-telemetry/opentelemetry-js/pull/2522) chore: cleanup setting config in instrumentations ([@Flarna](https://github.com/Flarna))
* [#2541](https://github.com/open-telemetry/opentelemetry-js/pull/2541) chore: slim font size for section title in PR template ([@legendecas](https://github.com/legendecas))
* [#2509](https://github.com/open-telemetry/opentelemetry-js/pull/2509) chore: expand pull request template with action items ([@pragmaticivan](https://github.com/pragmaticivan))
* [#2488](https://github.com/open-telemetry/opentelemetry-js/pull/2488) chore: inline sources in source maps ([@dyladan](https://github.com/dyladan))
* [#2514](https://github.com/open-telemetry/opentelemetry-js/pull/2514) chore: update stable dependencies to 1.0 ([@dyladan](https://github.com/dyladan))

## Previous releases

For changelog entries for previous releases see the [CHANGELOG.md](../CHANGELOG.md).<|MERGE_RESOLUTION|>--- conflicted
+++ resolved
@@ -13,11 +13,8 @@
 
 * feat(exporters): update proto version and use otlp-transformer #2929 @pichlermarc
 * fix(sdk-metrics-base): misbehaving aggregation temporality selector tolerance #2958 @legendecas
-<<<<<<< HEAD
 * feat(trace-otlp-grpc): configure security with env vars #2827 @svetlanabrennan
-=======
 * feat(sdk-metrics-base): async instruments callback timeout #2742 @legendecas
->>>>>>> 22085fc7
 
 ### :bug: (Bug Fix)
 
